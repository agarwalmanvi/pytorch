[[linter]]
code = 'FLAKE8'
include_patterns = ['**/*.py']
exclude_patterns = [
    '.git/**',
    'build_test_custom_build/**',
    'build/**',
    'caffe2/**',
    'docs/caffe2/**',
    'docs/cpp/src/**',
    'docs/src/**',
    'functorch/docs/**',
    'functorch/examples/**',
    'functorch/notebooks/**',
    'scripts/**',
    'test/generated_type_hints_smoketest.py',
    'third_party/**',
    'torch/include/**',
    'torch/lib/**',
    'venv/**',
    '**/*.pyi',
    'tools/test/test_selective_build.py',
]
command = [
    'python3',
    'tools/linter/adapters/flake8_linter.py',
    '--',
    '@{{PATHSFILE}}'
]
init_command = [
    'python3',
    'tools/linter/adapters/pip_init.py',
    '--dry-run={{DRYRUN}}',
    'flake8==3.8.2',
    'flake8-bugbear==20.1.4',
    'flake8-comprehensions==3.3.0',
    'flake8-executable==2.0.4',
    'flake8-pyi==20.5.0',
    'mccabe==0.6.1',
    'pycodestyle==2.6.0',
    'pyflakes==2.2.0',
]


[[linter]]
code = 'CLANGFORMAT'
include_patterns = [
    'aten/src/ATen/*.h',
    'aten/src/ATen/native/vulkan/**/*.h',
    'aten/src/ATen/native/vulkan/**/*.cpp',
    'c10/**/*.h',
    'c10/**/*.cpp',
    'torch/csrc/**/*.h',
    'torch/csrc/**/*.cpp',
    'test/cpp/**/*.h',
    'test/cpp/**/*.cpp',
]
exclude_patterns = [
    'aten/src/ATen/native/vulkan/api/vk_mem_alloc.h',
    'c10/util/strong_type.h',
    'torch/csrc/jit/serialization/mobile_bytecode_generated.h',
]
init_command = [
    'python3',
    'tools/linter/adapters/s3_init.py',
    '--config-json=tools/linter/adapters/s3_init_config.json',
    '--linter=clang-format',
    '--dry-run={{DRYRUN}}',
    '--output-dir=.lintbin',
    '--output-name=clang-format',
]
command = [
    'python3',
    'tools/linter/adapters/clangformat_linter.py',
    '--binary=.lintbin/clang-format',
    '--',
    '@{{PATHSFILE}}'
]
is_formatter = true

[[linter]]
code = 'MYPY'
include_patterns = [
    'torch/**/*.py',
    'torch/**/*.pyi',
    'caffe2/**/*.py',
    'caffe2/**/*.pyi',
    'test/test_bundled_images.py',
    'test/test_bundled_inputs.py',
    'test/test_complex.py',
    'test/test_datapipe.py',
    'test/test_futures.py',
    # 'test/test_numpy_interop.py',
    'test/test_torch.py',
    'test/test_type_hints.py',
    'test/test_type_info.py',
    'test/test_utils.py',
]
exclude_patterns = [
    'torch/include/**',
    'torch/csrc/**',
    'torch/distributed/elastic/agent/server/api.py',
    'torch/testing/_internal/**',
    'torch/distributed/fsdp/fully_sharded_data_parallel.py',
    'torch/distributed/distributed_c10d.py',
    # TODO(suo): these exclusions were added just to get lint clean on master.
    # Follow up to do more target suppressions and remove them.
    'torch/distributed/fsdp/flatten_params_wrapper.py',
    'torch/ao/quantization/fx/convert.py',
    'torch/ao/quantization/_dbr/function_fusion.py',
    'test/test_datapipe.py',
    'caffe2/contrib/fakelowp/test/test_batchmatmul_nnpi_fp16.py',
    'test/test_numpy_interop.py',
    'torch/torch_version.py',
]
command = [
    'python3',
    'tools/linter/adapters/mypy_linter.py',
    '--config=mypy.ini',
    '--',
    '@{{PATHSFILE}}'
]
init_command = [
    'python3',
    'tools/linter/adapters/pip_init.py',
    '--dry-run={{DRYRUN}}',
    'numpy==1.21.6',
    'expecttest==0.1.3',
    'mypy==0.960',
    'types-requests==2.27.25',
    'types-six==1.16.15',
    'types-PyYAML==6.0.7',
    'types-tabulate==0.8.8',
    'types-protobuf==3.19.18',
    'types-pkg-resources==0.1.3',
    'types-Jinja2==2.11.9',
    'junitparser==2.1.1',
    'rich==10.9.0',
    'pyyaml==6.0',
]

[[linter]]
code = 'MYPYSTRICT'
include_patterns = [
    '.github/**/*.py',
    'benchmarks/instruction_counts/**/*.py',
    'tools/**/*.py',
    'torchgen/**/*.py',
    'torch/utils/_pytree.py',
    'torch/utils/benchmark/utils/common.py',
    'torch/utils/benchmark/utils/timer.py',
    'torch/utils/benchmark/utils/valgrind_wrapper/**/*.py',
]
exclude_patterns = [
    # (linbinyu) copied from internal repo
    'tools/code_analyzer/gen_operators_yaml.py',
    'tools/gen_vulkan_spv.py',
    'tools/test/gen_operators_yaml_test.py',
    'tools/test/gen_oplist_test.py',
    'tools/test/test_selective_build.py',
]
command = [
    'python3',
    'tools/linter/adapters/mypy_linter.py',
    '--config=mypy-strict.ini',
    '--',
    '@{{PATHSFILE}}'
]

[[linter]]
code = 'CLANGTIDY'
include_patterns = [
    'torch/csrc/deploy/**/*.cpp',
    'torch/csrc/fx/**/*.cpp',
    'torch/csrc/generic/**/*.cpp',
    'torch/csrc/onnx/**/*.cpp',
    'torch/csrc/tensor/**/*.cpp',
    'torch/csrc/utils/**/*.cpp',
]
exclude_patterns = [
    # The negative filters below are to exclude files that include onnx_pb.h or
    # caffe2_pb.h, otherwise we'd have to build protos as part of this CI job.
    # FunctionsManual.cpp is excluded to keep this diff clean. It will be fixed
    # in a follow up PR.
    # /torch/csrc/generic/*.cpp is excluded because those files aren't actually built.
    # deploy/interpreter files are excluded due to using macros and other techniquies
    # that are not easily converted to accepted c++
    'torch/csrc/jit/passes/onnx/helper.cpp',
    'torch/csrc/jit/passes/onnx/shape_type_inference.cpp',
    'torch/csrc/jit/serialization/onnx.cpp',
    'torch/csrc/jit/serialization/export.cpp',
    'torch/csrc/jit/serialization/import.cpp',
    'torch/csrc/jit/serialization/import_legacy.cpp',
    'torch/csrc/onnx/init.cpp',
    'torch/csrc/cuda/nccl.*',
    'torch/csrc/cuda/python_nccl.cpp',
    'torch/csrc/autograd/FunctionsManual.cpp',
    'torch/csrc/generic/*.cpp',
    'torch/csrc/jit/codegen/cuda/runtime/*',
    'torch/csrc/deploy/interactive_embedded_interpreter.cpp',
    'torch/csrc/deploy/interpreter/**',
    'torch/csrc/deploy/test_deploy_python_ext.cpp',
    'torch/csrc/deploy/test_deploy_missing_interpreter.cpp',
    'torch/csrc/deploy/test_deploy_gpu.cpp',
    'torch/csrc/utils/disable_torch_function.cpp',
]
init_command = [
    'python3',
    'tools/linter/adapters/s3_init.py',
    '--config-json=tools/linter/adapters/s3_init_config.json',
    '--linter=clang-tidy',
    '--dry-run={{DRYRUN}}',
    '--output-dir=.lintbin',
    '--output-name=clang-tidy',
]
command = [
    'python3',
    'tools/linter/adapters/clangtidy_linter.py',
    '--binary=.lintbin/clang-tidy',
    '--build_dir=./build',
    '--',
    '@{{PATHSFILE}}'
]

[[linter]]
code = 'TYPEIGNORE'
include_patterns = ['**/*.py', '**/*.pyi']
exclude_patterns = [
    'test/test_jit.py',
]
command = [
    'python3',
    'tools/linter/adapters/grep_linter.py',
    '--pattern=# type:\s*ignore([^\[]|$)',
    '--linter-name=TYPEIGNORE',
    '--error-name=unqualified type: ignore',
    """--error-description=\
        This line has an unqualified `type: ignore`; \
        please convert it to `type: ignore[xxxx]`\
    """,
    '--',
    '@{{PATHSFILE}}'
]

[[linter]]
code = 'NOQA'
include_patterns = ['**/*.py', '**/*.pyi']
exclude_patterns = ['caffe2/**']
command = [
    'python3',
    'tools/linter/adapters/grep_linter.py',
    '--pattern=# noqa([^:]|$)',
    '--linter-name=NOQA',
    '--error-name=unqualified noqa',
    """--error-description=\
        This line has an unqualified `noqa`; \
        please convert it to `noqa: XXXX`\
    """,
    '--',
    '@{{PATHSFILE}}'
]

[[linter]]
code = 'CIRCLECI'
include_patterns=['.circleci/**']
command = [
    'python3',
    'tools/linter/adapters/circleci_linter.py',
    '--regen-script-working-dir=.circleci',
    '--config-yml=.circleci/config.yml',
    '--regen-script=generate_config_yml.py',
]

[[linter]]
code = 'NATIVEFUNCTIONS'
include_patterns=['aten/src/ATen/native/native_functions.yaml']
command = [
    'python3',
    'tools/linter/adapters/nativefunctions_linter.py',
    '--native-functions-yml=aten/src/ATen/native/native_functions.yaml',
]
init_command = [
    'python3',
    'tools/linter/adapters/pip_init.py',
    '--dry-run={{DRYRUN}}',
    'ruamel.yaml==0.17.4',
]
is_formatter = true

[[linter]]
code = 'NEWLINE'
include_patterns=['**']
exclude_patterns=[
    '**/contrib/**',
    'third_party/**',
    '**/*.expect',
    '**/*.ipynb',
    '**/*.ptl',
    'tools/clang_format_hash/**',
    'test/cpp/jit/upgrader_models/*.ptl',
    'test/cpp/jit/upgrader_models/*.ptl.ff',
]
command = [
    'python3',
    'tools/linter/adapters/newlines_linter.py',
    '--',
    '@{{PATHSFILE}}',
]
is_formatter = true

[[linter]]
code = 'SPACES'
include_patterns = ['**']
exclude_patterns = [
    '**/contrib/**',
    '**/*.diff',
    'third_party/**',
    'aten/src/ATen/native/vulkan/api/vk_mem_alloc.h',
    'test/cpp/jit/upgrader_models/*.ptl',
    'test/cpp/jit/upgrader_models/*.ptl.ff',
]
command = [
    'python3',
    'tools/linter/adapters/grep_linter.py',
    '--pattern=[[:blank:]]$',
    '--linter-name=SPACES',
    '--error-name=trailing spaces',
    '--replace-pattern=s/[[:blank:]]+$//',
    """--error-description=\
        This line has trailing spaces; please remove them.\
    """,
    '--',
    '@{{PATHSFILE}}'
]

[[linter]]
code = 'TABS'
include_patterns = ['**']
exclude_patterns = [
    '**/*.svg',
    '**/*Makefile',
    '**/contrib/**',
    'third_party/**',
    '**/.gitattributes',
    '**/.gitmodules',
    'aten/src/ATen/native/vulkan/api/vk_mem_alloc.h',
    'test/cpp/jit/upgrader_models/*.ptl',
    'test/cpp/jit/upgrader_models/*.ptl.ff',
    '.lintrunner.toml',
]
command = [
    'python3',
    'tools/linter/adapters/grep_linter.py',
    # @lint-ignore TXT2
    '--pattern=	',
    '--linter-name=TABS',
    '--error-name=saw some tabs',
    '--replace-pattern=s/\t/    /',
    """--error-description=\
        This line has tabs; please replace them with spaces.\
    """,
    '--',
    '@{{PATHSFILE}}'
]

[[linter]]
code = 'INCLUDE'
include_patterns = [
    'c10/**',
    'aten/**',
    'torch/csrc/**',
]
exclude_patterns = [
    'aten/src/ATen/native/quantized/cpu/qnnpack/**',
    'aten/src/ATen/native/vulkan/api/vk_mem_alloc.h',
    'torch/csrc/jit/serialization/mobile_bytecode_generated.h',
]
command = [
    'python3',
    'tools/linter/adapters/grep_linter.py',
    '--pattern=#include "',
    '--linter-name=INCLUDE',
    '--error-name=quoted include',
    '--replace-pattern=s/#include "(.*)"$/#include <\1>/',
    """--error-description=\
        This #include uses quotes; please convert it to #include <xxxx>\
    """,
    '--',
    '@{{PATHSFILE}}'
]

[[linter]]
code = 'PYBIND11_INCLUDE'
include_patterns = [
    '**/*.cpp',
    '**/*.h',
]
exclude_patterns = [
    'torch/csrc/utils/pybind.h',
    'torch/utils/benchmark/utils/valgrind_wrapper/compat_bindings.cpp',
    'caffe2/**/*',
]
command = [
    'python3',
    'tools/linter/adapters/grep_linter.py',
    '--pattern=#include <pybind11\/',
    '--allowlist-pattern=#include <torch\/csrc\/utils\/pybind.h>',
    '--linter-name=PYBIND11_INCLUDE',
    '--match-first-only',
    '--error-name=direct include of pybind11',
    # https://stackoverflow.com/a/33416489/23845
    # NB: this won't work if the pybind11 include is on the first line;
    # but that's fine because it will just mean the lint will still fail
    # after applying the change and you will have to fix it manually
    '--replace-pattern=1,/(#include <pybind11\/)/ s/(#include <pybind11\/)/#include <torch\/csrc\/utils\/pybind.h>\n\1/',
    """--error-description=\
        This #include directly includes pybind11 without also including \
        #include <torch/csrc/utils/pybind.h>;  this means some important \
        specializations may not be included.\
    """,
    '--',
    '@{{PATHSFILE}}'
]

[[linter]]
code = 'PYBIND11_SPECIALIZATION'
include_patterns = [
    '**/*.cpp',
    '**/*.h',
]
exclude_patterns = [
    # The place for all orphan specializations
    'torch/csrc/utils/pybind.h',
    # These specializations are non-orphan
    'torch/csrc/distributed/c10d/init.cpp',
    'torch/csrc/jit/python/pybind.h',
    # These are safe to exclude as they do not have Python
    'c10/**/*',
]
command = [
    'python3',
    'tools/linter/adapters/grep_linter.py',
    '--pattern=PYBIND11_DECLARE_HOLDER_TYPE',
    '--linter-name=PYBIND11_SPECIALIZATION',
    '--error-name=pybind11 specialization in non-standard location',
    """--error-description=\
        This pybind11 specialization (PYBIND11_DECLARE_HOLDER_TYPE) should \
        be placed in torch/csrc/utils/pybind.h so that it is guaranteed to be \
        included at any site that may potentially make use of it via py::cast. \
        If your specialization is in the same header file as the definition \
        of the holder type, you can ignore this lint by adding your header to \
        the exclude_patterns for this lint in .lintrunner.toml.  For more \
        information see https://github.com/pybind/pybind11/issues/4099 \
    """,
    '--',
    '@{{PATHSFILE}}'
]

[[linter]]
code = 'PYPIDEP'
include_patterns = ['.github/**']
exclude_patterns = [
    '**/*.rst',
    '**/*.py',
    '**/*.md',
    '**/*.diff',
]
command = [
    'python3',
    'tools/linter/adapters/grep_linter.py',
    """--pattern=\
    (pip|pip3|python -m pip|python3 -m pip|python3 -mpip|python -mpip) \
    install ([a-zA-Z0-9][A-Za-z0-9\\._\\-]+)([^/=<>~!]+)[A-Za-z0-9\\._\\-\\*\\+\\!]*$\
    """,
    '--linter-name=PYPIDEP',
    '--error-name=unpinned PyPI install',
    """--error-description=\
        This line has unpinned PyPi installs; \
        please pin them to a specific version: e.g. 'thepackage==1.2'\
    """,
    '--',
    '@{{PATHSFILE}}'
]

[[linter]]
code = 'EXEC'
include_patterns = ['**']
exclude_patterns = [
    'third_party/**',
    'torch/bin/**',
    '**/*.so',
    '**/*.py',
    '**/*.sh',
    '**/*.bash',
    '**/git-pre-commit',
    '**/git-clang-format',
    '**/gradlew',
]
command = [
    'python3',
    'tools/linter/adapters/exec_linter.py',
    '--',
    '@{{PATHSFILE}}',
]

[[linter]]
code = 'CUBINCLUDE'
include_patterns = ['aten/**']
exclude_patterns = [
    'aten/src/ATen/cuda/cub*.cuh',
]
command = [
    'python3',
    'tools/linter/adapters/grep_linter.py',
    '--pattern=#include <cub/',
    '--linter-name=CUBINCLUDE',
    '--error-name=direct cub include',
    """--error-description=\
        This line has a direct cub include; please include \
        ATen/cuda/cub.cuh instead and wrap your cub calls in \
        at::native namespace if necessary.
    """,
    '--',
    '@{{PATHSFILE}}'
]

[[linter]]
code = 'RAWCUDA'
include_patterns = [
    'aten/**',
    'c10/**',
]
exclude_patterns = [
    'aten/src/ATen/test/**',
    'c10/cuda/CUDAFunctions.h',
]
command = [
    'python3',
    'tools/linter/adapters/grep_linter.py',
    '--pattern=cudaStreamSynchronize',
    '--linter-name=RAWCUDA',
    '--error-name=raw CUDA API usage',
    """--error-description=\
        This line calls raw CUDA APIs directly; please use at::cuda wrappers instead.
    """,
    '--',
    '@{{PATHSFILE}}'
]

[[linter]]
code = 'CMAKE'
include_patterns = [
    "**/*.cmake",
    "**/*.cmake.in",
    "**/CMakeLists.txt",
]
exclude_patterns = [
    'cmake/Modules/**',
    'cmake/Modules_CUDA_fix/**',
    'cmake/Caffe2Config.cmake.in',
    'aten/src/ATen/ATenConfig.cmake.in',
    'cmake/Caffe2ConfigVersion.cmake.in',
    'cmake/TorchConfig.cmake.in',
    'cmake/TorchConfigVersion.cmake.in',
    'cmake/cmake_uninstall.cmake.i',
]
command = [
    'python3',
    'tools/linter/adapters/cmake_linter.py',
    '--config=.cmakelintrc',
    '--',
    '@{{PATHSFILE}}',
]
init_command = [
    'python3',
    'tools/linter/adapters/pip_init.py',
    '--dry-run={{DRYRUN}}',
    'cmakelint==1.4.1',
]

[[linter]]
code = 'SHELLCHECK'
include_patterns = [
    '.jenkins/pytorch/**/*.sh'
]
command = [
    'python3',
    'tools/linter/adapters/shellcheck_linter.py',
    '--',
    '@{{PATHSFILE}}',
]
init_command = [
    'python3',
    'tools/linter/adapters/pip_init.py',
    '--dry-run={{DRYRUN}}',
    'shellcheck-py==0.7.2.1',
]

[[linter]]
code = 'ACTIONLINT'
include_patterns = [
    '.github/workflows/*.yml',
    '.github/workflows/*.yaml',
    # actionlint does not support composite actions yet
    # '.github/actions/**/*.yml',
    # '.github/actions/**/*.yaml',
]
command = [
    'python3',
    'tools/linter/adapters/actionlint_linter.py',
    '--binary=.lintbin/actionlint',
    '--',
    '@{{PATHSFILE}}',
]
init_command = [
    'python3',
    'tools/linter/adapters/s3_init.py',
    '--config-json=tools/linter/adapters/s3_init_config.json',
    '--linter=actionlint',
    '--dry-run={{DRYRUN}}',
    '--output-dir=.lintbin',
    '--output-name=actionlint',
]

[[linter]]
code = 'TESTOWNERS'
include_patterns = [
    'test/**/test_*.py',
    'test/**/*_test.py',
]
exclude_patterns = [
    'test/run_test.py',
]
command = [
    'python3',
    'tools/linter/adapters/testowners_linter.py',
    '--',
    '@{{PATHSFILE}}',
]

[[linter]]
code = 'CALL_ONCE'
include_patterns = [
    'c10/**',
    'aten/**',
    'torch/csrc/**',
]
exclude_patterns = [
    'c10/util/CallOnce.h',
]
command = [
    'python3',
    'tools/linter/adapters/grep_linter.py',
    '--pattern=std::call_once',
    '--linter-name=CALL_ONCE',
    '--error-name=invalid call_once',
    '--replace-pattern=s/std::call_once/c10::call_once/',
    """--error-description=\
        Use of std::call_once is forbidden and should be replaced with c10::call_once\
    """,
    '--',
    '@{{PATHSFILE}}'
]

[[linter]]
code = 'ONCE_FLAG'
include_patterns = [
    'c10/**',
    'aten/**',
    'torch/csrc/**',
]
command = [
    'python3',
    'tools/linter/adapters/grep_linter.py',
    '--pattern=std::once_flag',
    '--linter-name=ONCE_FLAG',
    '--error-name=invalid once_flag',
    '--replace-pattern=s/std::once_flag/c10::once_flag/',
    """--error-description=\
        Use of std::once_flag is forbidden and should be replaced with c10::once_flag\
    """,
    '--',
    '@{{PATHSFILE}}'
]

[[linter]]
code = 'WORKFLOWSYNC'
include_patterns = [
    '.github/workflows/pull.yml',
    '.github/workflows/trunk.yml',
    '.github/workflows/periodic.yml',
]
command = [
    'python3',
    'tools/linter/adapters/workflow_consistency_linter.py',
    '--',
    '@{{PATHSFILE}}'
]
init_command = [
    'python3',
    'tools/linter/adapters/pip_init.py',
    '--dry-run={{DRYRUN}}',
    'PyYAML==6.0',
]

# Black + usort
[[linter]]
code = 'UFMT'
include_patterns = [
    'test/onnx/**/*.py',
    'test/test_dynamo_cudagraphs.py',
    'tools/**/*.py',
    'torch/onnx/**/*.py',
    'torch/package/**/*.py',
    'torch/_decomp/**/*.py',
    'torch/_lazy/**/*.py',
    'torch/_masked/**/*.py',
    'torch/_prims/**/*.py',
<<<<<<< HEAD
    'torch/_meta_registrations.py',
    'torch/_decomp/**/*.py',
    'test/onnx/**/*.py',
=======
    'torch/_refs/**/*.py',
    'torch/_subclasses/**/*.py',
    'torch/_*.py',
    'torchgen/**/*.py',
    'functorch/functorch/_src/aot_autograd.py',
    'functorch/functorch/_src/compilers.py',
>>>>>>> 37ef61cc
]
command = [
    'python3',
    'tools/linter/adapters/ufmt_linter.py',
    '--',
    '@{{PATHSFILE}}'
]
exclude_patterns = [
    'tools/gen_vulkan_spv.py',
    'torch/__init__.py',  # Skip this file to format because it's part of the public API
]
init_command = [
    'python3',
    'tools/linter/adapters/pip_init.py',
    '--dry-run={{DRYRUN}}',
    'black==22.3.0',
    'ufmt==1.3.3',
    'usort==1.0.2',
]
is_formatter = true<|MERGE_RESOLUTION|>--- conflicted
+++ resolved
@@ -716,18 +716,12 @@
     'torch/_lazy/**/*.py',
     'torch/_masked/**/*.py',
     'torch/_prims/**/*.py',
-<<<<<<< HEAD
-    'torch/_meta_registrations.py',
-    'torch/_decomp/**/*.py',
-    'test/onnx/**/*.py',
-=======
     'torch/_refs/**/*.py',
     'torch/_subclasses/**/*.py',
     'torch/_*.py',
     'torchgen/**/*.py',
     'functorch/functorch/_src/aot_autograd.py',
     'functorch/functorch/_src/compilers.py',
->>>>>>> 37ef61cc
 ]
 command = [
     'python3',
