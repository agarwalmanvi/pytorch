import dataclasses
import functools
import inspect
import itertools
import logging
import operator
import os
from collections import defaultdict
from typing import Any, Callable, List, Union

import torch
import torch._inductor as inductor
import torch.fx
import torch.utils._pytree as pytree
from torch._dynamo.utils import counters
from torch.fx.immutable_collections import immutable_dict, immutable_list

from . import config, ir
from .lowering import fallback_node_due_to_unsupported_type, lowerings as L
from .virtualized import V

log = logging.getLogger(__name__)
aten = torch.ops.aten

Constant = Any
NodeOrConstant = Union[Constant, torch.fx.Node]


class Match:
    """
    Represents a successfully matched pattern.
    """

    def __init__(self, pattern, args=None, kwargs=None):
        super().__init__()
        self.pattern = pattern
        # The input nodes that must be passed in to the result
        self.args = args or []
        self.kwargs = kwargs or {}
        # The nodes matched in this expression
        self.nodes = []
        # Mapping CallFunction to the node.target
        self.targets = {}

    def extend(self, other):
        if self.kwargs:
            for key in set(self.kwargs.keys()) & set(other.kwargs.keys()):
                if self.kwargs[key] != other.kwargs[key]:
                    raise FailedMatch(f"kwarg mismatch: {key}")
        self.args.extend(other.args)
        self.nodes.extend(other.nodes)
        self.kwargs.update(other.kwargs)
        self.targets.update(other.targets)

    def bundle(self):
        # Wrap args in an extra list
        self.args = [tuple(self.args)]
        return self

    def __repr__(self):
        return f"Match(..., {self.args}, {self.kwargs})"

    def erase_nodes(self, graph: torch.fx.Graph):
        for n in reversed(self.nodes):
            graph.erase_node(n)


class FailedMatch(RuntimeError):
    def __bool__(self):
        return False


class MatchContext:
    """
    State needed while running PatternExpr._match().
    """

    def __init__(self, outputs: List["PatternExpr"]):
        self.outputs = outputs
        self.pattern_to_node = {}

    def match(self, pattern, node):
        """wrapper to check reused nodes in patterns"""
        if pattern in self.pattern_to_node:
            if self.pattern_to_node[pattern] == node:
                return Match(pattern)  # already checked this node
            else:
                return FailedMatch("repeated pattern differs")
        m = pattern._match(node, self)
        assert pattern not in self.pattern_to_node
        self.pattern_to_node[pattern] = node if m else None
        return m


class PatternExpr:
    """
    Base class for types of patterns
    """

    def _match(self, node: torch.fx.Node, outputs) -> Union[Match, FailedMatch]:
        raise NotImplementedError()

    def match(self, node: torch.fx.Node) -> Union[Match, FailedMatch]:
        try:
            return MatchContext([self]).match(self, node)
        except FailedMatch as e:
            return e

    def __repr__(self):
        return self.__class__.__name__ + "()"


class Arg(PatternExpr):
    """
    Capture an arg which will become an input to the handler.  Args are
    passed in depth first order.
    """

    def _match(self, node: NodeOrConstant, ctx: MatchContext):
        return Match(self, args=[node])  # matches anything


class KeywordArg(PatternExpr):
    """
    Capture a kwarg which will become an input to the handler.
    """

    def __init__(self, name):
        super().__init__()
        self.name = name

    def _match(self, node: NodeOrConstant, ctx: MatchContext):
        return Match(self, kwargs={self.name: node})  # matches anything


class CallFunction(PatternExpr):
    """
    Matches a call_function node in the FX graps: `fns[i](*args, **kwargs)`
    """

    def __init__(self, fns, *args, _users=1, **kwargs):
        super().__init__()
        fns = [fns] if callable(fns) else list(fns)
        for fn in list(fns):
            if isinstance(fn, torch._ops.OpOverloadPacket):
                fns.extend([getattr(fn, overload) for overload in fn.overloads()])

        self.fns = fns
        self.fns_set = set(fns)
        self.args = tuple(args)
        self.kwargs = dict(kwargs)
        self.users = _users
        if any(
            isinstance(x, (dict, list, tuple))
            for x in itertools.chain(args, kwargs.values())
        ):
            self.flatten = self.pytree_flatten
        else:
            self.flatten = self.simple_flatten
        self.flat_args_kwargs = self.flatten(self.args, self.kwargs)

    @staticmethod
    def simple_flatten(args, kwargs):
        return (*args, *kwargs.values()), (len(args), *kwargs.keys())

    @staticmethod
    def pytree_flatten(args, kwargs):
        def norm_spec(s: pytree.TreeSpec):
            if s.type is None:
                return s
            mapping = {immutable_list: list, tuple: list, immutable_dict: dict}
            return pytree.TreeSpec(
                mapping.get(s.type, s.type),
                s.context,
                list(map(norm_spec, s.children_specs)),
            )

        flat, spec = pytree.tree_flatten([args, kwargs])
        spec = norm_spec(spec)
        return flat, spec

    def __repr__(self):
        args = [
            f"[{self.fns[0].__name__}, ...]",
            *map(repr, self.args),
            *[f"{k}={v}" for k, v in self.kwargs.items()],
        ]
        return f"{self.__class__.__name__}({', '.join(args)})"

    def _match(self, node: torch.fx.Node, ctx: MatchContext):
        if (
            not isinstance(node, torch.fx.Node)
            or node.op != "call_function"
            or node.target not in self.fns_set
            or len(node.args) != len(self.args)
            or len(node.kwargs) != len(self.kwargs)
        ):
            return FailedMatch("function_mismatch")

        if self not in ctx.outputs and len(node.users) != self.users:
            return FailedMatch("multiple_users")

        node_items, node_spec = self.flatten(node.args, node.kwargs)
        self_items, self_spec = self.flat_args_kwargs
        if node_spec != self_spec:
            return FailedMatch(f"args_structure {node_spec} {self_spec}")
        assert len(node_items) == len(self_items)

        m = Match(self)
        for i, pattern, child_node in zip(itertools.count(), self_items, node_items):
            if isinstance(pattern, PatternExpr):
                child_match = ctx.match(pattern, child_node)
                if not child_match:
                    return FailedMatch(f"arg[{i}]: {child_match}")
                m.extend(child_match)
            elif isinstance(child_node, torch.fx.Node) or child_node != pattern:
                return FailedMatch("constant_args")
        m.nodes.append(node)
        m.targets[self] = node.target
        return m


class ListOf(PatternExpr):
    """
    Matches a repeated pattern
    """

    def __init__(self, pattern):
        super().__init__()
        assert isinstance(pattern, PatternExpr)
        self.pattern = pattern

    def __repr__(self):
        return f"{self.__class__.__name__}({self.pattern})"

    def _match(self, node: List[torch.fx.Node], ctx: MatchContext):
        if not isinstance(node, (list, tuple)) or len(node) == 0:
            return FailedMatch("non_list")
        m = Match(self)
        for i, child_node in enumerate(node):
            child_match = MatchContext(ctx.outputs).match(self.pattern, child_node)
            if not child_match:
                return FailedMatch(f"list[{i}]: {child_match}")
            m.extend(child_match.bundle())
        return m.bundle()


# First pass_patterns[0] are applied, then [1], then [2]
pass_patterns = [
    defaultdict(list),
    defaultdict(list),
    defaultdict(list),
]


@dataclasses.dataclass
class PatternEntry:
    pattern: PatternExpr
    extra_check: Callable[[Match], bool]

    def apply(self, match: Match, graph: torch.fx.Graph, node: torch.fx.Node):
        raise NotImplementedError()

    def register(self, pass_number, target):
        if isinstance(pass_number, int):
            pass_patterns[pass_number][target].append(self)
        else:
            for x in pass_number:
                self.register(x, target)


@dataclasses.dataclass
class LoweringPatternEntry(PatternEntry):
    handler: Any

    def apply(self, match: Match, graph: torch.fx.Graph, node: torch.fx.Node):
        handler = functools.wraps(self.handler)(functools.partial(self.handler, match))
        with graph.inserting_before(node):
            replacement = graph.call_function(handler, tuple(match.args), match.kwargs)
            replacement.meta.update(node.meta)
            node.replace_all_uses_with(replacement)
        assert match.nodes[-1] is node
        match.erase_nodes(graph)


@dataclasses.dataclass
class ReplacementPatternEntry(PatternEntry):
    replacement_graph: torch.fx.GraphModule
    signature: inspect.Signature
    propagate: bool = False

    def apply(self, match: Match, graph: torch.fx.Graph, node: torch.fx.Node):
        class Replacer(torch.fx.Interpreter):
            call_method = None
            call_module = None
            get_attr = None

            def call_function(self, target, args, kwargs):
                result = graph.call_function(target, args, kwargs)
                if propagate and V.fake_mode:
                    fargs, fkwargs = torch.fx.map_arg(
                        (args, kwargs), lambda n: n.meta["val"]
                    )
                    with V.fake_mode:
                        result.meta["val"] = target(*fargs, **fkwargs)
                return result

        propagate = self.propagate
        norm_args = self.signature.bind(*match.args, **match.kwargs)
        with graph.inserting_before(node):
            replacement = Replacer(self.replacement_graph).run(
                *norm_args.arguments.values()
            )
            replacement.meta.update(node.meta)
            node.replace_all_uses_with(replacement)
        assert match.nodes[-1] is node
        match.erase_nodes(graph)


def _return_true(match):
    return True


def register_replacement_pattern(pattern, extra_check=_return_true, pass_number=1):
    """
    Register an aten to aten replacement pattern
    """

    def decorator(handler):
        signature = inspect.signature(handler)
        replacement_graph = torch.fx.symbolic_trace(handler)
        for target in pattern.fns:
            ReplacementPatternEntry(
                pattern=pattern,
                extra_check=extra_check,
                replacement_graph=replacement_graph,
                signature=signature,
            ).register(pass_number, target)
        return handler

    assert isinstance(pattern, CallFunction)
    return decorator


def register_lowering_pattern(pattern, extra_check=_return_true, pass_number=1):
    """
    Register an aten to inductor IR replacement pattern
    """

    def decorator(handler):
        assert callable(handler)
        for target in pattern.fns:
            LoweringPatternEntry(
                pattern=pattern, extra_check=extra_check, handler=handler
            ).register(pass_number, target)
        handler._inductor_lowering_function = True
        return handler

    assert isinstance(pattern, CallFunction)
    return decorator


register_pattern = register_lowering_pattern


def replace_matched_patterns(graph: torch.fx.Graph):
    # the actual replacement work
    for patterns in pass_patterns:
        if not patterns:
            continue
        for node in reversed(graph.nodes):
            if node.op == "call_function" and node.target in patterns:
                # conservatively not applying pattern for cpu input,
                # since some of the patterns induce codegen and split nodes.
                # Note: we will only skip cpu compute if disable_cpp_codegen=True
                if fallback_node_due_to_unsupported_type(node, allow_cpu_inputs=False):
                    continue

                for entry in patterns[node.target]:
                    if node._erased:
                        break
                    m = entry.pattern.match(node)
                    if os.environ.get("TORCHINDUCTOR_PATTERN_MATCH_DEBUG") == node.name:
                        log.warning(f"{node}{node.args} {m} {entry.pattern}")
                    if m and entry.extra_check(m):
                        entry.apply(m, graph, node)
                        counters["inductor"]["pattern_matcher_count"] += 1
                        counters["inductor"]["pattern_matcher_nodes"] += len(m.nodes)


def reorder_for_locality(graph: torch.fx.Graph):
    def visit(other_node):
        if (
            other_node.op == "call_function"
            and other_node.target != operator.getitem
            and all((n in seen_nodes) for n in other_node.users)
        ):
            # move node's producers right before it
            node.prepend(other_node)

    seen_nodes = set()
    for node in reversed(graph.nodes):
        seen_nodes.add(node)
        torch.fx.map_arg((node.args, node.kwargs), visit)


def fx_passes(gm: torch.fx.GraphModule):
    if config.dce:
        # has some issues with mutation in inference mode
        gm.graph.eliminate_dead_code()

    if config.reordering:
        # has some issues with mutation in inference mode
        reorder_for_locality(gm.graph)

    if config.pattern_matcher:
        replace_matched_patterns(gm.graph)

    gm.graph.lint()


################################################################################
# Actual patterns below this point.
# Priority of patterns is:
#   - later output nodes first
#   - order patterns are defined in
################################################################################


@register_lowering_pattern(
    CallFunction(
        aten.add,
        CallFunction(aten.mm, Arg(), Arg()),
        CallFunction(aten.mm, Arg(), Arg()),
    )
)
def mm_plus_mm(match: Match, mat1, mat2, mat3, mat4):
    return inductor.kernel.mm_plus_mm.tuned_mm_plus_mm(mat1, mat2, mat3, mat4)


def shape_of_mm(a, b):
    m, _ = a.get_size()
    _, n = b.get_size()
    return [m, n]


@register_lowering_pattern(
    CallFunction(aten.cat, ListOf(CallFunction(aten.mm, Arg(), Arg())), Arg()),
)
def cat_mm(match, inputs, dim):
    return cat_tuned_op(match, inputs, dim, op=L[aten.mm], shape_of=shape_of_mm)


@register_lowering_pattern(
    CallFunction(
        aten.cat, ListOf(CallFunction(aten.addmm, Arg(), Arg(), Arg())), Arg()
    ),
)
def cat_addmm(match, inputs, dim):
    def shape_of(bias, a, b):
        m, _ = a.get_size()
        _, n = b.get_size()
        return [m, n]

    return cat_tuned_op(match, inputs, dim, op=L[aten.addmm], shape_of=shape_of)


def cat_tuned_op(match, inputs, dim, *, op, shape_of):
    """
    Memory planning to remove cat.  We can't use the stock memory
    planner since autotuning matmauls needs to know the output layout.
    """
    if len(inputs) == 1:
        return op(*inputs[0])

    # TODO(jansel): rewrite this as a bmm?
    if dim < 0:
        dim += len(shape_of(*inputs[0]))
    assert dim in (0, 1)
    notdim = 1 - dim

    new_size = None
    offsets_start = []
    offsets_end = []

    # compute output sizes
    for i in range(len(inputs)):
        shape = shape_of(*inputs[i])
        if new_size is None:
            new_size = shape
        else:
            new_size[notdim] = V.graph.sizevars.guard_equals(
                shape[notdim], new_size[notdim]
            )
            new_size[dim] += shape[dim]
        offsets_start.append(new_size[dim] - shape[dim])
        offsets_end.append(new_size[dim])

    dtype = functools.reduce(
        torch.promote_types, [x.get_dtype() for x in itertools.chain(*inputs)]
    )
    device = inputs[0][0].get_device()
    kernel = ir.ConcatKernel(
        name=None,
        layout=ir.FixedLayout(device, dtype, new_size),
        inputs=[],
    )
    kernel_tensor = ir.TensorBox.create(kernel)

    for i in range(len(inputs)):
        dst = ir.SliceView.create(kernel_tensor, dim, offsets_start[i], offsets_end[i])
        src = op(*inputs[i], layout=dst.get_layout()).data.data
        assert isinstance(src, (ir.ExternKernelOut, ir.TemplateBuffer))
        src.layout = ir.AliasedLayout(dst)
        kernel.inputs.append(src)

    kernel.name = V.graph.register_buffer(kernel)
    kernel.inputs = ir.ConcatKernel.unwrap_storage(kernel.inputs)
    return kernel_tensor


_cat_1 = CallFunction(aten.cat, Arg(), 1, _users=2)


@register_lowering_pattern(
    CallFunction(
        aten.cat,
        [
            _cat_1,
            CallFunction(
                aten.slice,
                CallFunction(aten.slice, _cat_1, 0, 0, 9223372036854775807),
                1,
                0,
                KeywordArg("size"),
            ),
        ],
        1,
    )
)
def cat_slice_cat(match, cat_input, size, dim=1):
    """
    This is an example of a more complex pattern where cat_1 is used
    multiple times inside the pattern.  We fold 2 calls to cat into one.

    Matches:
        cat_1: f32[1024, 4077] = torch.ops.aten.cat.default([add_26, primals_217], 1)
        slice_1: f32[1024, 4077] = torch.ops.aten.slice.Tensor(cat_1, 0, 0, 9223372036854775807)
        slice_2: f32[1024, 19] = torch.ops.aten.slice.Tensor(slice_1, 1, 0, 19)
        cat_2: f32[1024, 4096] = torch.ops.aten.cat.default([cat_1, slice_2], 1)


    Rewrite to:
        slice_2 = torch.ops.aten.slice.Tensor(add_26, 1, 0, 19)
        cat_2 = torch.ops.aten.cat.default([add_26, primals_217, slice2], 1)
    """
    first, *rest = cat_input
    if V.graph.sizevars.maybe_guard_leq(size, first.get_size()[dim]):
        # fold 2 cats into 1 cat
        return L[aten.cat](
            [
                first,
                *rest,
                L[aten.slice](first, dim, 0, size),
            ],
            dim,
        )
    else:
        # don't expect to hit this case, just fall back
        tmp = L[aten.cat](cat_input, dim)
        return L[aten.cat](
            [
                tmp,
                L[aten.slice](tmp, dim, 0, size),
            ],
            dim,
        )


@register_lowering_pattern(
    CallFunction(
        aten.add,
        CallFunction(aten.mm, Arg(), Arg()),
        KeywordArg("inp"),
    ),
    pass_number=2,
)
@register_lowering_pattern(
    CallFunction(
        aten.add,
        KeywordArg("inp"),
        CallFunction(aten.mm, Arg(), Arg()),
    ),
    pass_number=2,
)
def addmm(match, mat1, mat2, inp):
    if isinstance(inp, ir.TensorBox):
        inp_shape = inp.get_size()
        matched = len(inp_shape) <= 2
        mm_shape = shape_of_mm(mat1, mat2)
        for i, m in zip(inp_shape, mm_shape):
            matched &= i == 1 or i == m
    else:  # inp is a Number
        matched = False
    if matched:
        return L[aten.addmm](inp, mat1, mat2)
    else:
        return L[aten.add](inp, L[aten.mm](mat1, mat2))


# TODO(XiaobingSuper): move it to fx_passes/mkldnn_fuse.py
# after https://github.com/pytorch/pytorch/pull/97740
if torch._C.has_mkldnn:
    mkldnn = torch.ops.mkldnn
    _conv_args = (Arg(), Arg(), Arg(), Arg(), Arg(), Arg(), Arg())
    _linear_args = (Arg(), Arg(), Arg())
<<<<<<< HEAD
    _conv_transpose_args = (Arg(), Arg(), Arg(), Arg(), Arg(), Arg(), Arg(), Arg())
    _user_1 = [
=======
    _computation_user_1 = [
>>>>>>> fe6b21ca
        CallFunction(mkldnn._convolution, *_conv_args, _users=1),
        CallFunction(mkldnn._linear, *_linear_args, _users=1),
        CallFunction(mkldnn._convolution_transpose, *_conv_transpose_args, _users=1),
    ]
    _computation_user_2 = [
        CallFunction(mkldnn._convolution, *_conv_args, _users=2),
        CallFunction(mkldnn._linear, *_linear_args, _users=2),
        CallFunction(mkldnn._convolution_transpose, *_conv_transpose_args, _users=2),
    ]
    _computation_user_3 = [
        CallFunction(mkldnn._convolution, *_conv_args, _users=3),
        CallFunction(mkldnn._linear, *_linear_args, _users=3),
        CallFunction(mkldnn._convolution_transpose, *_conv_transpose_args, _users=3),
    ]
    _computation_user_4 = [
        CallFunction(mkldnn._convolution, *_conv_args, _users=4),
        CallFunction(mkldnn._linear, *_linear_args, _users=4),
        CallFunction(mkldnn._convolution_transpose, *_conv_transpose_args, _users=4),
    ]

    def gelu_fusion_1(computation_call):
        return CallFunction(
            aten.mul,
            CallFunction(aten.mul, computation_call, 0.5),
            CallFunction(
                aten.add,
                CallFunction(
                    aten.erf,
                    CallFunction(aten.mul, computation_call, 0.7071067811865476),
                ),
                1,
            ),
        )

    def gelu_fusion_2(computation_call):
        return CallFunction(
            aten.mul,
            CallFunction(aten.mul, computation_call, 0.5),
            CallFunction(
                aten.add,
                CallFunction(
                    aten.tanh,
                    CallFunction(
                        aten.mul,
                        CallFunction(
                            aten.add,
                            computation_call,
                            CallFunction(
                                aten.mul,
                                CallFunction(
                                    aten.mul,
                                    CallFunction(
                                        aten.mul, computation_call, computation_call
                                    ),
                                    computation_call,
                                ),
                                0.044715,
                            ),
                        ),
                        0.7978845608028654,
                    ),
                ),
                1,
            ),
        )

    def hardswish_fusion(computation_call):
        return CallFunction(
            aten.div,
            CallFunction(
                aten.mul,
                computation_call,
                CallFunction(
                    aten.clamp_max,
                    CallFunction(
                        aten.clamp_min, CallFunction(aten.add, computation_call, 3), 0
                    ),
                    6,
                ),
            ),
            6,
        )

    def silu_fusion(computation_call):
        return CallFunction(
            aten.mul, computation_call, CallFunction(aten.sigmoid, computation_call)
        )

    def hardsigmoid_fusion(computation_call):
        return CallFunction(
            aten.div,
            CallFunction(
                aten.clamp_max,
                CallFunction(
                    aten.clamp_min, CallFunction(aten.add, computation_call, 3), 0
                ),
                6,
            ),
            6,
        )

    def relu_fusion(computation_call):
        return CallFunction(aten.relu, computation_call)

    def sigmoid_fusion(computation_call):
        return CallFunction(aten.sigmoid, computation_call)

    def tanh_fusion(computation_call):
        return CallFunction(aten.tanh, computation_call)

    def leaky_relu_fusion(computation_call):
        return CallFunction(
            aten.where,
            CallFunction(aten.gt, computation_call, 0),
            computation_call,
            CallFunction(aten.mul, computation_call, KeywordArg("negative_slope")),
        )

    def hardtanh_fusion(computation_call):
        return CallFunction(
            aten.clamp_max,
            CallFunction(aten.clamp_min, computation_call, KeywordArg("min_value")),
            KeywordArg("max_value"),
        )

    class UnaryAttr:
        def __init__(self, op_name: str, scalars_attr=None, algorithm_attr=None):
            self.op_name = op_name
            self.scalars_attr = scalars_attr if scalars_attr else []
            self.algorithm_attr = algorithm_attr if algorithm_attr else ""

    replacement_unary_fusion_patterns = {
        UnaryAttr("gelu", algorithm_attr="tanh"): [
            gelu_fusion_2(u) for u in _computation_user_4
        ],
        UnaryAttr("gelu", algorithm_attr="none"): [
            gelu_fusion_1(u) for u in _computation_user_2
        ],
        UnaryAttr("hardswish"): [hardswish_fusion(u) for u in _computation_user_2],
        UnaryAttr("hardsigmoid"): [hardsigmoid_fusion(u) for u in _computation_user_1],
        UnaryAttr("swish"): [silu_fusion(u) for u in _computation_user_2],
        UnaryAttr("relu"): [relu_fusion(u) for u in _computation_user_1],
        UnaryAttr("sigmoid"): [sigmoid_fusion(u) for u in _computation_user_1],
        UnaryAttr("tanh"): [tanh_fusion(u) for u in _computation_user_1],
    }

    def register_mkldnn_conv_replacement_pattern(unary_op, pattern):
        @register_replacement_pattern(pattern)
        def fn(input, weight, bias, padding, stride, dilation, groups):
            return torch.ops.mkldnn._convolution_pointwise.default(
                input,
                weight,
                bias,
                padding,
                stride,
                dilation,
                groups,
                unary_op.op_name,
                unary_op.scalars_attr,
                unary_op.algorithm_attr,
            )

        return fn

    def register_mkldnn_linear_replacement_pattern(unary_op, pattern):
        @register_replacement_pattern(pattern)
        def fn(input, weight, bias):
            return torch.ops.mkldnn._linear_pointwise(
                input,
                weight,
                bias,
                unary_op.op_name,
                unary_op.scalars_attr,
                unary_op.algorithm_attr,
<<<<<<< HEAD
            )

        return fn

    def register_mkldnn_conv_transpose_replacement_pattern(unary_op, pattern):
        @register_replacement_pattern(pattern)
        def fn(input, weight, bias, padding, output_padding, stride, dilation, groups):
            return torch.ops.mkldnn._convolution_transpose_pointwise(
                input,
                weight,
                bias,
                padding,
                output_padding,
                stride,
                dilation,
                groups,
                unary_op.op_name,
                unary_op.scalars_attr,
                unary_op.algorithm_attr,
=======
>>>>>>> fe6b21ca
            )

        return fn

    for unary_op, patterns in replacement_unary_fusion_patterns.items():
        register_mkldnn_conv_replacement_pattern(unary_op, patterns[0])
        register_mkldnn_linear_replacement_pattern(unary_op, patterns[1])
        register_mkldnn_conv_transpose_replacement_pattern(unary_op, patterns[2])

    @register_lowering_pattern(CallFunction(mkldnn._convolution, *_conv_args))
    def single_conv_lowering(
        match, input, weight, bias, padding, stride, dilation, groups
    ):
        return L[torch.ops.mkldnn._convolution_pointwise.default](
            input, weight, bias, padding, stride, dilation, groups, "none", [], ""
        )

    @register_lowering_pattern(CallFunction(mkldnn._linear, *_linear_args))
    def single_linear_lowering(match, input, weight, bias):
        return L[torch.ops.mkldnn._linear_pointwise](
            input, weight, bias, "none", [], ""
        )

    @register_lowering_pattern(
        CallFunction(mkldnn._convolution_transpose, *_conv_transpose_args)
    )
    def single_conv_transpose_lowering(
        match, input, weight, bias, padding, output_padding, stride, dilation, groups
    ):
        return L[torch.ops.mkldnn._convolution_transpose_pointwise.default](
            input,
            weight,
            bias,
            padding,
            output_padding,
            stride,
            dilation,
            groups,
            "none",
            [],
            "",
        )

    def register_leaky_relu_fusion_lowering(computation_call, computation_op):
        @register_lowering_pattern(leaky_relu_fusion(computation_call))
        def fn(match, *args, **kwargs):
            negative_slope = kwargs.get("negative_slope")
            if isinstance(negative_slope, ir.TensorBox):
                matched = False
            else:  # inp is a Number
                matched = True
            computation_args = list(args)
            if matched:
                computation_args += ["leaky_relu", [negative_slope], ""]
                return L[computation_op](*computation_args)
            else:
                computation_args += ["none", [], ""]
                computation_out = L[computation_op](*computation_args)
                return L[aten.where](
                    L[aten.gt](computation_out, 0),
                    computation_out,
                    L[aten.mul](computation_out, negative_slope),
                )

        return fn

    def register_hardtanh_fusion_lowering(computation_call, computation_op):
        @register_lowering_pattern(hardtanh_fusion(computation_call))
        def fn(match, *args, **kwargs):
            min_value = kwargs.get("min_value")
            max_value = kwargs.get("max_value")
            if isinstance(min_value, ir.TensorBox) or isinstance(
                max_value, ir.TensorBox
            ):
                matched = False
            else:  # inp is a Number
                matched = True
            computation_args = list(args)
            if matched:
                computation_args += ["hardtanh", [min_value, max_value], ""]
                return L[computation_op](*computation_args)
            else:
                computation_args += ["none", [], ""]
                conv_out = L[computation_op](*computation_args)
                return L[aten.clamp_max](
                    L[aten.clamp_min](conv_out, min_value), max_value
                )

        return fn

    # conv_fusion lowering
    register_leaky_relu_fusion_lowering(
        _computation_user_3[0], torch.ops.mkldnn._convolution_pointwise.default
    )
    register_hardtanh_fusion_lowering(
        _computation_user_1[0], torch.ops.mkldnn._convolution_pointwise.default
    )
<<<<<<< HEAD

=======
>>>>>>> fe6b21ca
    # linear_fusion lowering
    register_leaky_relu_fusion_lowering(_user_3[1], torch.ops.mkldnn._linear_pointwise)
    register_hardtanh_fusion_lowering(_user_1[1], torch.ops.mkldnn._linear_pointwise)

    # conv_transpose_fusion lowering
    register_leaky_relu_fusion_lowering(
<<<<<<< HEAD
        _user_3[2], torch.ops.mkldnn._convolution_transpose_pointwise.default
    )
    register_hardtanh_fusion_lowering(
        _user_1[2], torch.ops.mkldnn._convolution_transpose_pointwise.default
=======
        _computation_user_3[1], torch.ops.mkldnn._linear_pointwise
    )
    register_hardtanh_fusion_lowering(
        _computation_user_3[1], torch.ops.mkldnn._linear_pointwise
>>>>>>> fe6b21ca
    )
    # TODO: add ConvTranspose lowering


# This slows things down:
"""
@register_replacement_pattern(
    CallFunction(
        aten.add,
        CallFunction(aten.bmm, Arg(), Arg()),
        KeywordArg("added"),
    ),
    pass_number=3
)
@register_replacement_pattern(
    CallFunction(
        aten.add,
        KeywordArg("added"),
        CallFunction(aten.bmm, Arg(), Arg()),
    ),
    pass_number=3
)
def baddbmm(mat1, mat2, added):
    return aten.baddbmm(added, mat1, mat2)
"""<|MERGE_RESOLUTION|>--- conflicted
+++ resolved
@@ -614,12 +614,8 @@
     mkldnn = torch.ops.mkldnn
     _conv_args = (Arg(), Arg(), Arg(), Arg(), Arg(), Arg(), Arg())
     _linear_args = (Arg(), Arg(), Arg())
-<<<<<<< HEAD
     _conv_transpose_args = (Arg(), Arg(), Arg(), Arg(), Arg(), Arg(), Arg(), Arg())
-    _user_1 = [
-=======
     _computation_user_1 = [
->>>>>>> fe6b21ca
         CallFunction(mkldnn._convolution, *_conv_args, _users=1),
         CallFunction(mkldnn._linear, *_linear_args, _users=1),
         CallFunction(mkldnn._convolution_transpose, *_conv_transpose_args, _users=1),
@@ -794,7 +790,6 @@
                 unary_op.op_name,
                 unary_op.scalars_attr,
                 unary_op.algorithm_attr,
-<<<<<<< HEAD
             )
 
         return fn
@@ -814,8 +809,6 @@
                 unary_op.op_name,
                 unary_op.scalars_attr,
                 unary_op.algorithm_attr,
-=======
->>>>>>> fe6b21ca
             )
 
         return fn
@@ -913,29 +906,22 @@
     register_hardtanh_fusion_lowering(
         _computation_user_1[0], torch.ops.mkldnn._convolution_pointwise.default
     )
-<<<<<<< HEAD
-
-=======
->>>>>>> fe6b21ca
     # linear_fusion lowering
-    register_leaky_relu_fusion_lowering(_user_3[1], torch.ops.mkldnn._linear_pointwise)
-    register_hardtanh_fusion_lowering(_user_1[1], torch.ops.mkldnn._linear_pointwise)
-
+    register_leaky_relu_fusion_lowering(
+        _computation_user_3[1], torch.ops.mkldnn._linear_pointwise
+    )
+    register_hardtanh_fusion_lowering(
+        _computation_user_1[1], torch.ops.mkldnn._linear_pointwise
+    )
     # conv_transpose_fusion lowering
     register_leaky_relu_fusion_lowering(
-<<<<<<< HEAD
-        _user_3[2], torch.ops.mkldnn._convolution_transpose_pointwise.default
+        _computation_user_3[2],
+        torch.ops.mkldnn._convolution_transpose_pointwise.default,
     )
     register_hardtanh_fusion_lowering(
-        _user_1[2], torch.ops.mkldnn._convolution_transpose_pointwise.default
-=======
-        _computation_user_3[1], torch.ops.mkldnn._linear_pointwise
-    )
-    register_hardtanh_fusion_lowering(
-        _computation_user_3[1], torch.ops.mkldnn._linear_pointwise
->>>>>>> fe6b21ca
-    )
-    # TODO: add ConvTranspose lowering
+        _computation_user_1[2],
+        torch.ops.mkldnn._convolution_transpose_pointwise.default,
+    )
 
 
 # This slows things down:
