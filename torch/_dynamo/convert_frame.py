import functools
import itertools
import logging
import os
import types
import weakref
from typing import Dict, Optional, Set

import torch
<<<<<<< HEAD
from torch._logging.loggable_types import ByteCodeLogRec, GuardLogRec
=======
from torch._guards import tracing
>>>>>>> 906a1952
from torch.fx.graph_module import _forward_from_src as original_forward_from_src

from . import config, exc
from .allowed_functions import is_allowed
from .backends.registry import CompilerFn
from .bytecode_analysis import remove_dead_code, remove_pointless_jumps
from .bytecode_transformation import is_generator, transform_code_object
from .eval_frame import always_optimize_code_objects, skip_code, TorchPatcher
from .exc import (
    augment_exc_message,
    BackendCompilerFailed,
    format_error_msg,
    InternalTorchDynamoError,
    TorchRuntimeError,
    unimplemented,
    Unsupported,
)
from .guards import CheckFunctionManager, GuardedCode
from .hooks import Hooks
from .output_graph import OutputGraph
from .replay_record import ExecutionRecord
from .symbolic_convert import InstructionTranslator
from .utils import (
    CleanupManager,
    counters,
    dynamo_timed,
    gen_record_file_name,
    guard_failures,
    increment_frame,
    init_logging,
    is_namedtuple,
    istype,
    orig_code_map,
    troubleshooting_url,
    write_record_to_file,
)

log = logging.getLogger(__name__)


class Tracker:
    def __init__(self):
        self.seen = []
        self.seen_ids = set()

    def add(self, strong_obj):
        idx = id(strong_obj)
        if idx not in self.seen_ids:
            obj = weakref.ref(strong_obj, lambda _: self.seen_ids.remove(idx))
            self.seen.append(obj)
            self.seen_ids.add(idx)

    def __contains__(self, item):
        return id(item) in self.seen_ids

    def clear(self):
        self.seen.clear()
        self.seen_ids.clear()


input_codes = Tracker()
output_codes = Tracker()


initial_grad_state = None


@functools.wraps(original_forward_from_src)
def fx_forward_from_src_skip_result(*args, **kwargs):
    # we monkey patch FX to prevent infinite loop of trying to convert
    # our generated code
    result: types.FunctionType = original_forward_from_src(*args, **kwargs)
    skip_code(result.__code__)
    return result


def wrap_convert_context(fn):
    """
    Context manager to:
        1) Save/restore torch random state
        2) Save/restore torch.is_grad_enabled() state
        3) Monkey patch torch.fx.graph_module._forward_from_src
    """

    @functools.wraps(fn)
    def _fn(*args, **kwargs):
        prior_grad_mode = torch.is_grad_enabled()
        rng_state = torch.random.get_rng_state()
        if torch.cuda.is_available():
            cuda_rng_state = torch.cuda.get_rng_state()
        prior_fwd_from_src = torch.fx.graph_module._forward_from_src
        torch.fx.graph_module._forward_from_src = fx_forward_from_src_skip_result
        try:
            return fn(*args, **kwargs)
        finally:
            torch._C._set_grad_enabled(prior_grad_mode)
            torch.random.set_rng_state(rng_state)
            if torch.cuda.is_available():
                torch.cuda.set_rng_state(cuda_rng_state)
            torch.fx.graph_module._forward_from_src = prior_fwd_from_src

    _fn._torchdynamo_orig_callable = fn  # type: ignore[attr-defined]
    return _fn


@TorchPatcher.suppress_torch_distributed_warnings
def has_tensor_in_frame(frame):
    """Check if the frame has torch.* related bits"""
    # Check if the function was decorated using torch._dynamo.optimize
    if frame.f_code in always_optimize_code_objects:
        return True

    # Check if there is global import of torch.*
    for co_name in frame.f_code.co_names:
        if co_name in frame.f_globals:
            if is_allowed(frame.f_globals[co_name]):
                return True

    seen_ids: Dict[int, bool] = dict()

    def has_tensor(obj):
        """Recursively check if the obj has a tensor"""
        obj_id = id(obj)
        if obj_id in seen_ids:
            return seen_ids[obj_id]
        seen_ids[obj_id] = False

        if isinstance(obj, (torch.Tensor, torch.nn.Module)):
            seen_ids[obj_id] = True
            return seen_ids[obj_id]
        elif istype(obj, (list, tuple)):
            seen_ids[obj_id] = any([has_tensor(v) for v in obj])
            return seen_ids[obj_id]
        elif istype(obj, dict):
            # Some packages like pytest can be updated during runtime. So, make a
            # copy of values to avoid issues like "RuntimeError: dictionary
            # changed size during iteration"
            values = list(obj.values())
            seen_ids[obj_id] = any([has_tensor(v) for v in values])
            return seen_ids[obj_id]
        elif istype(obj, (str, int, float, type(None), bool)):
            seen_ids[obj_id] = False
            return seen_ids[obj_id]
        elif is_namedtuple(obj):
            seen_ids[obj_id] = any([has_tensor(getattr(obj, v)) for v in obj._fields])
            return seen_ids[obj_id]
        else:
            # if config.debug:
            #     print(
            #         f"Assuming that object of type {type(obj)} does not have a tensor"
            #     )
            return False

    # Check if the passed arguments are of type Tensor
    for value in frame.f_locals.values():
        if has_tensor(value):
            return True

    log.debug(
        f"skipping because no torch.* {frame.f_code.co_name} \
            {frame.f_code.co_filename} {frame.f_code.co_firstlineno}"
    )

    return False


def exception_handler(e, code, frame=None):
    record_filename = None
    if hasattr(e, "exec_record"):
        record_filename = gen_record_file_name(e, code)
        write_record_to_file(record_filename, e.exec_record)
        e.record_filename = record_filename

    augment_exc_message(e)
    # Only log the exception if we are going to suppress it
    # if aren't suppressing it, a higher level except block will handle it
    if config.suppress_errors:
        log.error(format_error_msg(e, code, record_filename, frame))


def convert_frame_assert(
    compiler_fn: CompilerFn,
    one_graph: bool = True,
    export: bool = False,
):
    """Fully convert a frame into an FX graph"""

    def _convert_frame_assert(frame: types.FrameType, cache_size: int, hooks: Hooks):
        increment_frame()
        code = frame.f_code
        input_codes.add(code)
        if code in output_codes:
            return None
        if (
            os.environ.get("TORCHDYNAMO_DEBUG_FUNCTION")
            and os.environ.get("TORCHDYNAMO_DEBUG_FUNCTION") != code.co_name
        ):
            return None
        if code.co_name == "<genexpr>" and code.co_filename.endswith(
            ("transformers/file_utils.py", "transformers/utils/generic.py")
        ):
            # not needed, but cleans up torchbench error stats
            return None
        if code.co_name == "__setattr__":
            # setattr could be tricky to handle generally,
            # but also not likely useful to compile- skip the whole frame
            return None

        # Check if the frame is generated by an exec builtin call
        # TODO - Running exec generated frame seems propagates f_globals to the
        # next frames.
        if code.co_name == "<module>" and code.co_filename == "<string>":
            return None

        if (
            code.co_name == "<lambda>"
            and code.co_filename == "<string>"
            and not bool(frame.f_builtins)
        ):
            # namedtuple subclass constructor. Empty builtins cause issue with
            # len keyword in LIST_LEN guard.
            return None

        if is_generator(code):
            unimplemented("generator")
        if cache_size >= config.cache_size_limit:

            def format_func_info(code):
                return f"'{code.co_name}' ({code.co_filename}:{code.co_firstlineno})"

            def format_guard_failures(code):
                # For the common case, it's sufficient to see just the most recent failure.
                # We could add a verbose mode if needed
                return f"{str(guard_failures[code][-1])}"

            assert code in guard_failures, "TODO(whc) any other recompile reasons?"
            log.warning(
                f"torch._dynamo hit config.cache_size_limit ({config.cache_size_limit})\n"
                + f"   function: {format_func_info(code)}\n"
                + f"   reasons:  {format_guard_failures(code)}\n"
                + f"to diagnose recompilation issues, see {troubleshooting_url}."
            )
            unimplemented("cache_size_limit reached")

        if not has_tensor_in_frame(frame):
            return None

        global initial_grad_state
        initial_grad_state = torch.is_grad_enabled()

        return _compile(
            frame.f_code,
            frame.f_globals,
            frame.f_locals,
            frame.f_builtins,
            compiler_fn,
            one_graph,
            export,
            hooks,
            frame,
        )

    _convert_frame_assert._torchdynamo_orig_callable = compiler_fn  # type: ignore[attr-defined]
    return wrap_convert_context(_convert_frame_assert)


@dynamo_timed(phase_name="entire_frame_compile")
def _compile(
    code: types.CodeType,
    globals: Dict[str, object],
    locals: Dict[str, object],
    builtins: Dict[str, object],
    compiler_fn: CompilerFn,
    one_graph: bool,
    export: bool,
    hooks: Hooks,
    frame: Optional[types.FrameType] = None,
) -> Optional[GuardedCode]:

    output: Optional[OutputGraph] = None
    # This is shared across restarts
    mutated_closure_cell_contents: Set[str] = set()

    # from .utils import print_once;  print_once(code.co_filename)

    def transform(instructions, code_options):
        nonlocal output
        tracer = InstructionTranslator(
            instructions,
            code,
            locals,
            globals,
            builtins,
            code_options,
            compiler_fn,
            one_graph,
            export,
            mutated_closure_cell_contents,
        )
        with tracing(tracer.output.tracing_context):
            tracer.run()
        output = tracer.output
        assert output is not None
        assert output.output_instructions
        instructions[:] = output.output_instructions
        code_options.update(output.code_options)

        if config.dead_code_elimination:
            instructions[:] = remove_pointless_jumps(remove_dead_code(instructions))

    try:
        for attempt in itertools.count():
            try:
                out_code = transform_code_object(code, transform)
                orig_code_map[out_code] = code
                break
            except exc.RestartAnalysis:
                log.debug("Restarting analysis ...")
                if attempt > 100:
                    unimplemented("100+ RestartAnalysis() calls")
            except exc.SkipFrame as e:
                log.debug(
                    f"Skipping frame {e} {code.co_name} \
                    {code.co_filename} {code.co_firstlineno}"
                )
                if one_graph:
                    log.debug("No graph captured with one_graph=True")
                return None
        output_codes.add(out_code)

        log.debug(
            ByteCodeLogRec(
                "ORIGINAL BYTECODE",
                code.co_name,
                code.co_filename,
                code.co_firstlineno,
                code,
            ),
        )
        log.debug(
            ByteCodeLogRec(
                "MODIFIED BYTECODE",
                code.co_name,
                code.co_filename,
                code.co_firstlineno,
                out_code,
            ),
        )

        assert output is not None
        assert output.guards is not None
        CleanupManager.instance[out_code] = output.cleanups
        check_fn = CheckFunctionManager(
            output,
            locals,
            globals,
            hooks.guard_fail_fn if hooks else None,
        )

        guarded_code = GuardedCode(out_code, check_fn.check_fn)

        log.debug(GuardLogRec(output.guards))

        if hooks.guard_export_fn is not None:
            hooks.guard_export_fn(output.guards)

        return guarded_code
    except (
        Unsupported,
        TorchRuntimeError,
        BackendCompilerFailed,
        AssertionError,
    ) as e:
        exception_handler(e, code, frame)
        raise
    except Exception as e:
        exception_handler(e, code, frame)
        raise InternalTorchDynamoError() from e


def convert_frame(compiler_fn: CompilerFn, hooks: Hooks):
    """Try to convert a frame into an FX graph, if error leave frame unmodified"""
    inner_convert = convert_frame_assert(compiler_fn, one_graph=False)

    def _convert_frame(frame: types.FrameType, cache_size: int, hooks: Hooks):
        counters["frames"]["total"] += 1
        try:
            result = inner_convert(frame, cache_size, hooks)
            counters["frames"]["ok"] += 1
            return result
        except (NotImplementedError, Unsupported):
            log.info("converting frame raised unsupported, leaving it unconverted")
        except Exception:
            if not config.suppress_errors:
                raise
            log.info("converting frame raised error, suppressing error")
        return None

    _convert_frame._torchdynamo_orig_callable = compiler_fn  # type: ignore[attr-defined]
    return _convert_frame


# TODO mlazos: add support for same args, or record them
def replay(filename):
    from .backends.debugging import eager

    original_replay_val = config.replay_record_enabled
    config.replay_record_enabled = False
    init_logging()
    with open(filename, "rb") as in_file:
        record = ExecutionRecord.load(in_file)
    record.globals = {
        k: v for k, v in itertools.chain(record.globals.items(), globals().items())
    }

    try:
        _compile(
            record.code,
            record.globals,
            record.locals,
            record.builtins,
            compiler_fn=eager,
            one_graph=False,
            export=False,
            hooks=Hooks(),
            frame=None,
        )
    except Exception:
        pass
    finally:
        config.replay_record_enabled = original_replay_val<|MERGE_RESOLUTION|>--- conflicted
+++ resolved
@@ -7,11 +7,8 @@
 from typing import Dict, Optional, Set
 
 import torch
-<<<<<<< HEAD
 from torch._logging.loggable_types import ByteCodeLogRec, GuardLogRec
-=======
 from torch._guards import tracing
->>>>>>> 906a1952
 from torch.fx.graph_module import _forward_from_src as original_forward_from_src
 
 from . import config, exc
