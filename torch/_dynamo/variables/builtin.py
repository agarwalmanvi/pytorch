import functools
import inspect
import itertools
import logging
import math
import operator
import types
from typing import Dict, List

import torch
from torch import sym_float, sym_int

from .. import config, variables
from ..allowed_functions import is_allowed
from ..exc import unimplemented, Unsupported
from ..guards import GuardBuilder
from ..replay_record import DummyModule
from ..source import AttrSource, is_constant_source, SuperSource, TypeSource
from ..utils import (
    check_constant_args,
    check_unspec_python_args,
    istype,
    proxy_args_kwargs,
    specialize_args_kwargs,
)
from .base import MutableLocal, typestr, VariableTracker
from .constant import ConstantVariable
from .dicts import ConstDictVariable
from .lists import BaseListVariable, ListVariable, TupleVariable
from .tensor import DynamicShapeVariable, FakeItemVariable, UnspecializedPythonVariable
from .user_defined import UserDefinedVariable

log = logging.getLogger(__name__)


class BuiltinVariable(VariableTracker):
    @staticmethod
    @functools.lru_cache(None)
    def _constant_fold_functions():
        fns = {
            abs,
            all,
            any,
            bool,
            callable,
            chr,
            dict,
            divmod,
            float,
            int,
            len,
            list,
            max,
            min,
            ord,
            pow,
            repr,
            round,
            set,
            str,
            str.format,
            sum,
            tuple,
            type,
            operator.pos,
            operator.neg,
            operator.not_,
            operator.invert,
            operator.pow,
            operator.mul,
            operator.matmul,
            operator.floordiv,
            operator.truediv,
            operator.mod,
            operator.add,
            operator.sub,
            operator.getitem,
            operator.lshift,
            operator.rshift,
            operator.and_,
            operator.or_,
            operator.xor,
            operator.ipow,
            operator.imul,
            operator.imatmul,
            operator.ifloordiv,
            operator.itruediv,
            operator.imod,
            operator.iadd,
            operator.isub,
            operator.ilshift,
            operator.irshift,
            operator.iand,
            operator.ixor,
            operator.ior,
            operator.index,
        }
        fns.update(x for x in math.__dict__.values() if isinstance(x, type(math.sqrt)))
        return fns

    def can_constant_fold_through(self):
        return self.fn in self._constant_fold_functions()

    @staticmethod
    @functools.lru_cache(None)
    def _fx_graph_functions():
        fns = {
            operator.pos,
            operator.neg,
            operator.not_,
            operator.invert,
            operator.pow,
            operator.mul,
            operator.matmul,
            operator.floordiv,
            operator.truediv,
            operator.mod,
            operator.add,
            operator.sub,
            operator.getitem,
            operator.lshift,
            operator.rshift,
            operator.and_,
            operator.or_,
            operator.xor,
            operator.ipow,
            operator.imul,
            operator.imatmul,
            operator.ifloordiv,
            operator.itruediv,
            operator.imod,
            operator.iadd,
            operator.isub,
            operator.ilshift,
            operator.irshift,
            operator.iand,
            operator.ixor,
            operator.ior,
        }
        return fns

    @staticmethod
    @functools.lru_cache(None)
    def _reversible_binops():
        # function -> (forward magic method name, reverse magic method name)
        fns = {
            operator.add: ("__add__", "__radd__"),
            operator.sub: ("__sub__", "__rsub__"),
            operator.mul: ("__mul__", "__rmul__"),
            operator.truediv: ("__truediv__", "__rtruediv__"),
            operator.floordiv: ("__floordiv__", "__rfloordiv__"),
            operator.mod: ("__mod__", "__rmod__"),
            pow: ("__pow__", "__rpow__"),
            operator.pow: ("__pow__", "__rpow__"),
            # Don't support these for now, since the corresponding reverse magic methods
            # aren't defined on SymInt / SymFloat.
            # operator.matmul: ("__matmul__", "__rmatmul__"),
            # divmod: ("__divmod__", "__rdivmod__"),
            # operator.lshift: ("__lshift__", "__rlshift__"),
            # operator.rshift: ("__rshift__", "__rrshift__"),
            # operator.and_: ("__and__", "__rand__"),
            # operator.or_: ("__or__", "__ror__"),
            # operator.xor: ("__xor__", "__rxor__"),
        }
        return fns

    @staticmethod
    @functools.lru_cache(None)
    def _binop_handlers():
        # Multiple dispatch mechanism defining custom binop behavior for certain type
        # combinations. Handlers are attempted in order, and will be used if the type checks
        # match. They are expected to have the signature:
        # fn(tx, arg0: VariableTracker, arg1: VariableTracker, options) -> VariableTracker

        # Override table contains: op_fn -> [list of handlers]
        op_handlers = {}
        for (
            op,
            (forward_name, reverse_name),
        ) in BuiltinVariable._reversible_binops().items():
            handlers = []

            # User-defined args (highest precedence)
            def user_defined_handler(
                tx, a, b, options, forward_name=forward_name, reverse_name=reverse_name
            ):
                # Manually handle reversing logic if needed (e.g. call __radd__)

                # TODO: If we expand this to handle tensor args, we need to manually
                # handle cases like this:
                #
                # class A(int):
                #     def __radd__(self, other):
                #         print("woof")
                # torch.randn(3) + A(3)
                #
                # In this example, A.__radd__() is not called -> nothing is printed, because
                # Tensor.__add__ only does a subtype test against int and will ignore the subclass.
                # To be fully correct, we should not call A.__radd__() here, and there may be
                # other cases to reason about and add exceptions for.
                if isinstance(a, UserDefinedVariable):
                    return a.call_method(tx, forward_name, [b], {})
                else:
                    return b.call_method(tx, reverse_name, [a], {})

            handlers.append(
                ((UserDefinedVariable, VariableTracker), user_defined_handler)
            )
            handlers.append(
                ((VariableTracker, UserDefinedVariable), user_defined_handler)
            )

            # Dynamic shape args
            def dynamic_handler(tx, a, b, options, fn=op):
                from .builder import wrap_fx_proxy

                return wrap_fx_proxy(
                    tx,
                    tx.output.create_proxy(
                        "call_function", fn, *proxy_args_kwargs([a, b], {})
                    ),
                    **options,
                )

            handlers.append(((DynamicShapeVariable, VariableTracker), dynamic_handler))
            handlers.append(((VariableTracker, DynamicShapeVariable), dynamic_handler))

            op_handlers[op] = handlers

        # Special cases - lower precedence but still prefer these over constant folding

        # List-like addition (e.g. [1, 2] + [3, 4])
        list_like_addition_handlers = [
            # NB: Prefer the tuple-specific logic over base logic because of
            # some SizeVariable weirdness. Specifically, the tuple-specific logic
            # drops the subclass type (e.g. SizeVariable) and returns TupleVariables.
            (
                (TupleVariable, ConstantVariable),
                lambda tx, a, b, options: TupleVariable(
                    a.items + list(b.unpack_var_sequence(tx)), **options
                ),
            ),
            (
                (ConstantVariable, TupleVariable),
                lambda tx, a, b, options: TupleVariable(
                    list(a.unpack_var_sequence(tx)) + b.items, **options
                ),
            ),
            (
                (TupleVariable, TupleVariable),
                lambda tx, a, b, options: TupleVariable(a.items + b.items, **options),
            ),
            (
                (BaseListVariable, BaseListVariable),
                lambda tx, a, b, options: type(a)(a.items + b.items, **options),
            ),
        ]
        op_handlers[operator.add].extend(list_like_addition_handlers)

        # List-like expansion (e.g. [1, 2, 3] * 3)
        def expand_list_like(tx, lst, const, options):
            return lst.__class__(
                items=lst.items * const.as_python_constant(),
                mutable_local=MutableLocal(),
                **options,
            )

        list_like_expansion_handlers = [
            ((ListVariable, ConstantVariable), expand_list_like),
            ((TupleVariable, ConstantVariable), expand_list_like),
            (
                (ConstantVariable, ListVariable),
                lambda tx, a, b, options: expand_list_like(tx, b, a, options),
            ),
            (
                (ConstantVariable, TupleVariable),
                lambda tx, a, b, options: expand_list_like(tx, b, a, options),
            ),
        ]
        op_handlers[operator.mul].extend(list_like_expansion_handlers)

        return op_handlers

    @staticmethod
    def _find_binop_handler(op, a, b):
        handlers = BuiltinVariable._binop_handlers()
        if op not in handlers:
            return None

        # Return first handler that matches the type checks
        for ((type1, type2), handler) in handlers[op]:
            if isinstance(a, type1) and isinstance(b, type2):
                return handler

        return None

    def can_insert_in_graph(self):
        return self.fn in self._fx_graph_functions()

    def __init__(self, fn, **kwargs):
        super(BuiltinVariable, self).__init__(**kwargs)
        self.fn = fn

    def __str__(self):
        if self.fn is None:
            name = "None"
        else:
            name = self.fn.__name__

        return f"{self.__class__.__name__}({name})"

    def python_type(self):
        return type(self.fn)

    def as_python_constant(self):
        return self.fn

    def reconstruct(self, codegen):
        name = self.fn.__name__
        assert self.fn.__module__ == "builtins"
        assert name not in codegen.tx.f_globals, "shadowed global"
        return [codegen.create_load_global(name, add=True)]

    def constant_args(self, *args, **kwargs):
        return check_constant_args(args, kwargs)

    def tensor_args(self, *args, **kwargs):
        return any(
            isinstance(i, variables.TensorVariable)
            for i in itertools.chain(args, kwargs.values())
        ) and not any(
            isinstance(i, variables.GetAttrVariable)
            for i in itertools.chain(args, kwargs.values())
        )

    def unspec_python_args(self, *args, **kwargs):
        return check_unspec_python_args(args, kwargs)

    @staticmethod
    def unwrap_unspec_args_kwargs(args, kwargs):
        unwrapped_args = []
        unwrapped_kwargs = {}
        for x in args:
            if isinstance(
                x,
                (variables.UnspecializedPythonVariable,),
            ):
                unwrapped_args.append(x.raw_value)
            else:
                unwrapped_args.append(x.as_python_constant())
        for k, v in kwargs:
            if isinstance(
                x,
                (variables.UnspecializedPythonVariable,),
            ):
                unwrapped_kwargs.update({k: v.raw_value})
            else:
                unwrapped_kwargs.update({k: v.as_python_constant()})
        return unwrapped_args, unwrapped_kwargs

    def call_function(
        self, tx, args: "List[VariableTracker]", kwargs: "Dict[str, VariableTracker]"
    ) -> "VariableTracker":
        from .builder import wrap_fx_proxy, wrap_fx_proxy_cls

        constant_args = check_constant_args(args, kwargs)
        tensor_args = self.tensor_args(*args, **kwargs)
        unspec_python_args = self.unspec_python_args(*args, **kwargs)
        options = VariableTracker.propagate(self, args, kwargs.values())
        has_constant_handler = self.can_constant_fold_through() and (
            constant_args or unspec_python_args
        )
        assert isinstance(args, (list, tuple))
        assert isinstance(kwargs, dict)

        if (
            self.fn is operator.getitem
            and len(args) == 2
            and isinstance(args[1], variables.TensorVariable)
            and args[1].dtype == torch.bool
            and not config.dynamic_shapes
        ):
            unimplemented("dynamic Tensor.__getitem__(bool[])")

        # args[0] is list and args[1] is unspec
        if self.fn is operator.getitem and not isinstance(
            args[0], variables.TensorVariable
        ):
            tensor_args = False
            args, kwargs = specialize_args_kwargs(tx, args, kwargs)

        if (
            self.can_insert_in_graph()
            and tensor_args
            and not (
                self.fn is operator.getitem
                and isinstance(args[0], ConstDictVariable)
                and isinstance(args[1], variables.TensorVariable)
            )
        ):
            try:
                fn = self.fn
                if self.fn is operator.iadd and isinstance(
                    args[0], variables.ConstantVariable
                ):
                    # Work around weird bug in hf_T5
                    fn, args = operator.add, [args[1], args[0]]

                proxy = tx.output.create_proxy(
                    "call_function",
                    fn,
                    *proxy_args_kwargs(args, kwargs),
                )
                if any([isinstance(arg, FakeItemVariable) for arg in args]):
                    return wrap_fx_proxy_cls(
                        FakeItemVariable,
                        tx,
                        proxy,
                        **options,
                    )
                elif self.unspec_python_args(*args, **kwargs):
                    _args, _kwargs = self.unwrap_unspec_args_kwargs(args, kwargs)
                    raw_value = self.fn(*_args, **_kwargs)

                    need_unwrap = any(
                        x.need_unwrap
                        for x in itertools.chain(args, kwargs.values())
                        if isinstance(x, variables.UnspecializedPythonVariable)
                    )

                    return wrap_fx_proxy_cls(
                        UnspecializedPythonVariable,
                        tx,
                        proxy,
                        raw_value=raw_value,
                        need_unwrap=need_unwrap,
                        **options,
                    )
                elif all(isinstance(x, DynamicShapeVariable) for x in args):
                    return DynamicShapeVariable.create(tx, proxy, None, **options)
                else:
                    # Work around for vision_maskrcnn due to precision difference
                    # specialize the dividend when float divide by tensor
                    if self.fn is operator.truediv and isinstance(
                        args[0], variables.UnspecializedPythonVariable
                    ):
                        args[0] = args[0].convert_to_constant(tx)
                    return wrap_fx_proxy(tx, proxy, **options)

            except NotImplementedError:
                unimplemented(f"partial tensor op: {self} {args} {kwargs}")

        # Handle cases like int(torch.seed())
        # Also handle sym_float to sym_int cases
        if self.fn in (int, float) and isinstance(args[0], DynamicShapeVariable):
            fn_ = sym_int if self.fn is int else sym_float
            out = wrap_fx_proxy(
                tx=tx,
                proxy=tx.output.create_proxy(
                    "call_function",
                    fn_,
                    (args[0].as_proxy(),),
                    {},
                ),
                **options,
            )
            return out

        # Handle functions that are reversible (e.g. __add__ / __radd__)
        # NB: Tensor args are handled above and not here
        reversible_binops = self._reversible_binops()
        if self.fn in reversible_binops:
            assert len(kwargs) == 0 and len(args) == 2

            # Try to find a handler for the arg types; otherwise, fall through to constant handler
            binop_handler = BuiltinVariable._find_binop_handler(
                self.fn, args[0], args[1]
            )
            if binop_handler:
                return binop_handler(tx, args[0], args[1], options)

        handler = getattr(self, f"call_{self.fn.__name__}", None)
        if handler:
            try:
                inspect.signature(handler).bind(tx, *args, **kwargs)
            except TypeError as exc:
                if not has_constant_handler:
                    log.warning(
                        f"incorrect arg count {handler} {exc} and no constant handler"
                    )
                handler = None

        if handler:
            try:
                result = handler(tx, *args, **kwargs)
                if result is not None:
                    return result.add_options(options)
            except Unsupported as exc:
                if not has_constant_handler:
                    raise
                # Actually, we will handle this just fine
                exc.remove_from_stats()

        if has_constant_handler:
            args, kwargs = specialize_args_kwargs(tx, args, kwargs)
            # constant fold
            return variables.ConstantVariable(
                self.as_python_constant()(
                    *[x.as_python_constant() for x in args],
                    **{k: v.as_python_constant() for k, v in kwargs.items()},
                ),
                **options,
            )
        return super().call_function(tx, args, kwargs)

    def _call_min_max(self, tx, a, b):
        if self.tensor_args(a, b):
            if not isinstance(a, variables.TensorVariable):
                a, b = b, a
            assert isinstance(a, variables.TensorVariable)

            # result of an item call is a scalar convert to a tensor
            if isinstance(a, FakeItemVariable):
                a = variables.TorchVariable(torch.tensor).call_function(tx, [a], {})

            # Dynamic input does not get resolved, rather, gets stored as call_function
            if isinstance(a, DynamicShapeVariable):
                from .builder import wrap_fx_proxy

                return wrap_fx_proxy(
                    tx=tx,
                    proxy=tx.output.create_proxy(
                        "call_function",
                        self.fn,
                        *proxy_args_kwargs([a, b], {}),
                    ),
                    **VariableTracker.propagate(self, [a, b]),
                )

            # convert min/max to torch ops
            if b.is_python_constant():
                kwargs = {"min": b} if (self.fn is max) else {"max": b}
                result = variables.TorchVariable(torch.clamp).call_function(
                    tx, [a], kwargs
                )
            else:
                fn = {max: torch.maximum, min: torch.minimum}[self.fn]
                result = variables.TorchVariable(fn).call_function(tx, [a, b], {})

            # return unspec if both a, b are unspec or const
            if all(
                isinstance(
                    i,
                    (
                        variables.UnspecializedPythonVariable,
                        variables.ConstantVariable,
                    ),
                )
                for i in [a, b]
            ):

                if any([isinstance(val, FakeItemVariable) for val in [a, b]]):
                    return variables.FakeItemVariable.from_tensor_variable(result)

                if b.is_python_constant():
                    raw_b = b.as_python_constant()
                else:
                    raw_b = b.raw_value
                if self.fn is max:
                    raw_res = max(a.raw_value, raw_b)
                else:
                    raw_res = min(a.raw_value, raw_b)

                need_unwrap = any(
                    x.need_unwrap
                    for x in [a, b]
                    if isinstance(x, variables.UnspecializedPythonVariable)
                )
                return variables.UnspecializedPythonVariable.from_tensor_variable(
                    result, raw_res, need_unwrap
                )
            # otherwise return tensor
            else:
                return result
        elif isinstance(a, variables.ConstantVariable) and isinstance(
            b, variables.ConstantVariable
        ):
            if self.fn is max:
                return variables.ConstantVariable(max(a.value, b.value))
            else:
                return variables.ConstantVariable(min(a.value, b.value))
        elif isinstance(a, DynamicShapeVariable) or isinstance(b, DynamicShapeVariable):
            proxy = tx.output.create_proxy(
                "call_function", self.fn, *proxy_args_kwargs([a, b], {})
            )
            return DynamicShapeVariable.create(tx, proxy, None)
        else:

            unimplemented(f"unsupported min / max over args {str(a)}, {str(b)}")

    call_min = _call_min_max
    call_max = _call_min_max

    def call_range(self, tx, *args):
        if self.unspec_python_args(*args) or self.constant_args(*args):
            args, _ = specialize_args_kwargs(tx, args, {})
            return variables.RangeVariable(args)
        elif self._dynamic_args(*args):

            def guard_if_dyn(arg):
                if isinstance(arg, DynamicShapeVariable):
                    return arg.evaluate_expr(tx.output)
                return arg

            args = [variables.ConstantVariable(guard_if_dyn(arg)) for arg in args]
            return variables.RangeVariable(args)
        # None no-ops this handler and lets the driving function proceed
        return None

    def _dynamic_args(self, *args, **kwargs):
        return any([isinstance(x, DynamicShapeVariable) for x in args]) or any(
            [isinstance(x, DynamicShapeVariable) for x in kwargs.values()]
        )

    def call_slice(self, tx, *args):
        return variables.SliceVariable(args)

    def _dyn_proxy(self, tx, *args, **kwargs):
        from .builder import wrap_fx_proxy

        options = VariableTracker.propagate(self, args, kwargs.values())
        return wrap_fx_proxy(
            tx,
            tx.output.create_proxy(
                "call_function", self.fn, *proxy_args_kwargs(args, kwargs)
            ),
            **options,
        )

    def _call_iter_tuple_list(self, tx, obj=None, *args, **kwargs):
        if self._dynamic_args(*args, **kwargs):
            return self._dyn_proxy(tx, *args, **kwargs)
        cls = variables.BaseListVariable.cls_for(self.fn)
        if obj is None:
            return cls(
                [],
                mutable_local=MutableLocal(),
            )
        elif obj.has_unpack_var_sequence(tx):
            guards = set()
            if obj.source and not is_constant_source(obj.source):
                guards.add(obj.source.make_guard(GuardBuilder.LIST_LENGTH))
            return cls(
                list(obj.unpack_var_sequence(tx)),
                mutable_local=MutableLocal(),
                guards=guards,
            ).add_options(self, obj)

    call_iter = _call_iter_tuple_list
    call_tuple = _call_iter_tuple_list
    call_list = _call_iter_tuple_list

    def call_dict(self, tx, arg):
        if isinstance(arg, variables.ConstDictVariable):
            return arg.clone(mutable_local=MutableLocal())

    def call_zip(self, tx, *args):
        options = VariableTracker.propagate(self, args)
        if all(x.has_unpack_var_sequence(tx) for x in args):
            items = [
                variables.TupleVariable(list(item), **options)
                for item in zip(*[arg.unpack_var_sequence(tx) for arg in args])
            ]
            return variables.TupleVariable(items, **options)

    def call_enumerate(self, tx, *args):
        options = VariableTracker.propagate(self, args)
        if len(args) == 1:
            start = 0
        else:
            assert len(args) == 2
            assert isinstance(args[1], variables.ConstantVariable)
            start = args[1].as_python_constant()
        if args[0].has_unpack_var_sequence(tx):
            items = [
                variables.TupleVariable(
                    [variables.ConstantVariable(idx, **options), var],
                    **options,
                )
                for idx, var in enumerate(args[0].unpack_var_sequence(tx), start)
            ]
            return variables.TupleVariable(items, **options)

    def call_len(self, tx, *args, **kwargs):
        return args[0].call_method(tx, "__len__", args[1:], kwargs)

    def call_iadd(self, tx, *args, **kwargs):
        return args[0].call_method(tx, "__iadd__", args[1:], kwargs)

    def call_getitem(self, tx, *args, **kwargs):
        if self.unspec_python_args(*args, **kwargs):
            args, kwargs = specialize_args_kwargs(tx, args, kwargs)
        return args[0].call_method(tx, "__getitem__", args[1:], kwargs)

    def call_isinstance(self, tx, arg, isinstance_type):
        arg_type = arg.python_type()

        isinstance_type = isinstance_type.as_python_constant()

        if isinstance(arg, variables.TensorVariable) and arg.dtype is not None:
            return variables.ConstantVariable(arg.call_isinstance(isinstance_type))
        # UserDefinedObject with C extensions can have torch.Tensor attributes,
        # so break graph.
        if isinstance(arg, variables.UserDefinedObjectVariable) and isinstance(
            arg.value, types.MemberDescriptorType
        ):
            unimplemented(
                f"isinstance called on UserDefinedClass {arg} {isinstance_type}"
            )
        # handle __instancecheck__ defined in user class
        if (
            isinstance(arg, variables.UserDefinedObjectVariable)
            and "__instancecheck__" in isinstance_type.__class__.__dict__
        ):
            return variables.ConstantVariable(
                isinstance_type.__class__.__instancecheck__(isinstance_type, arg.value)
            )

        try:
            val = issubclass(arg_type, isinstance_type)
        except TypeError:
            val = arg_type is isinstance_type
        return variables.ConstantVariable(val)

    def call_super(self, tx, a, b):
        source = (
            None
            if a.source is None or b.source is None
            else SuperSource(a.source, b.source)
        )
        return variables.SuperVariable(a, b, source=source)

    def call_next(self, tx, arg):
        if isinstance(arg, variables.ListIteratorVariable):
            val, next_iter = arg.next_variables()
            tx.replace_all(arg, next_iter)
            return val
        elif isinstance(arg, variables.BaseListVariable):
            return arg.items[0].add_options(self, arg)

    def call_hasattr(self, tx, obj, attr):
        if attr.is_python_constant():
            name = attr.as_python_constant()
            return obj.call_hasattr(tx, name).add_options(self, obj, attr)

    def call_map(self, tx, fn, seq):
        if seq.has_unpack_var_sequence(tx):
            items = [fn.call_function(tx, [x], {}) for x in seq.unpack_var_sequence(tx)]
            return variables.TupleVariable(items).add_options(self, fn, seq)

    def call_sum(self, tx, seq, **kwargs):
        # Special case for sum on tuple of floats and ints
        if (
            isinstance(seq, (variables.ListVariable, variables.TupleVariable))
            and all(
                [
                    isinstance(x, variables.ConstantVariable)
                    and isinstance(x.value, (int, float))
                    for x in seq.items
                ]
            )
            and not kwargs
        ):
            new_list = [x.value for x in seq.items]
            return variables.ConstantVariable(sum(new_list))
        if seq.has_unpack_var_sequence(tx):
            start = kwargs.pop(
                "start", variables.ConstantVariable(0)
            ).as_python_constant()
            assert not kwargs
            items = seq.unpack_var_sequence(tx)[start:]
            return BuiltinVariable(functools.reduce).call_function(
                tx,
                [
                    BuiltinVariable(operator.add),
                    variables.TupleVariable(items),
                    variables.ConstantVariable(0).add_options(self, seq),
                ],
                {},
            )

    def call_reduce(self, tx, function, iterable, initializer=None):
        if iterable.has_unpack_var_sequence(tx):
            items = iterable.unpack_var_sequence(tx)
            if initializer is None:
                value, items = items[0], items[1:]
            else:
                value = initializer
            for element in items:
                value = function.call_function(tx, [value, element], {})
            return value

    def call_getattr(
        self, tx, obj: VariableTracker, name_var: VariableTracker, default=None
    ):
        from . import (
            ConstantVariable,
            GetAttrVariable,
            PythonModuleVariable,
            TorchVariable,
            UserFunctionVariable,
        )
        from .builder import VariableBuilder

        options = VariableTracker.propagate(self, obj, name_var)
        guards = options["guards"]
        name = name_var.as_python_constant()

        if not name_var.is_python_constant():
            unimplemented("non-const getattr() name")

        if tx.output.side_effects.is_attribute_mutation(obj):
            try:
                # re-read a pending side effect?
                return tx.output.side_effects.load_attr(obj, name).add_options(options)
            except KeyError:
                pass

        if default is not None:
            hasattr_var = self.call_hasattr(tx, obj, name_var)
            guards.update(hasattr_var.guards)
            assert hasattr_var.as_python_constant() in (True, False)
            if not hasattr_var.as_python_constant():
                return default.add_guards(guards)

        if obj.source:
            source = AttrSource(obj.source, name)
            options["source"] = source
        else:
            source = None

        if isinstance(obj, variables.NNModuleVariable):
            return obj.var_getattr(tx, name).add_options(options)
        elif isinstance(obj, variables.TensorVariable) and name == "grad":
            if source:
                # We are going to be raising this tensor as grapharg. So, ensure
                # that we have real grad value instead of fake tensor value.
                # Walk through the inputs of the subgraph and find if we already
                # have the original tensor stored in the graphargs.
                for grapharg in tx.output.graphargs:
                    if grapharg.source == source.base:
                        example_value = grapharg.example.grad
                        return VariableBuilder(tx, source)(example_value).add_options(
                            options
                        )
                unimplemented("tensor grad")
            else:
                unimplemented("tensor grad")
        elif isinstance(
            obj,
            (
                variables.TensorVariable,
                variables.NamedTupleVariable,
                variables.ConstantVariable,
                variables.UserDefinedClassVariable,
                variables.UserDefinedObjectVariable,
            ),
        ):
            try:
                return (
                    obj.var_getattr(tx, name).clone(source=source).add_options(options)
                )
            except NotImplementedError:
                return GetAttrVariable(obj, name, **options)
        elif isinstance(obj, TorchVariable):
            member = getattr(obj.value, name)
            if is_allowed(member):
                return TorchVariable(member, **options)
            elif ConstantVariable.is_literal(member):
                return ConstantVariable(member, **options)
            else:
                return VariableBuilder(tx, source)(member).add_guards(guards)
        elif isinstance(obj, (PythonModuleVariable, DummyModule)):
            member = obj.value.__dict__[name]

            if config.replay_record_enabled:
                tx.exec_recorder.record_module_access(obj.value, name, member)

            return VariableBuilder(tx, source)(member).add_guards(guards)
        elif istype(obj, UserFunctionVariable) and name in ("__name__", "__module__"):
            return ConstantVariable(
                getattr(obj.fn, name), **VariableTracker.propagate(obj)
            )
        else:
            try:
                return (
                    obj.var_getattr(tx, name).clone(source=source).add_options(options)
                )
            except NotImplementedError:
                return GetAttrVariable(obj, name, **options)

    def call_setattr(
        self, tx, obj: VariableTracker, name_var: VariableTracker, val: VariableTracker
    ):
        if isinstance(obj, (variables.BlackHoleVariable, variables.DataClassVariable)):
            return obj.call_method(tx, "__setattr__", [name_var, val], {})
        elif (
            tx.output.side_effects.is_attribute_mutation(obj)
            and name_var.is_python_constant()
        ):
            tx.output.side_effects.store_attr(obj, name_var.as_python_constant(), val)
            return val.add_options(self, obj, name_var)
        elif isinstance(obj, variables.UserDefinedObjectVariable):
            unimplemented(
                f"setattr(UserDefinedObjectVariable) {type(obj.value).__setattr__}"
            )
        elif isinstance(obj, variables.NNModuleVariable):
            obj.convert_to_unspecialized(tx)

    def call_type(self, tx, obj: VariableTracker):
        from .builder import VariableBuilder

        try:
            py_type = obj.python_type()
        except NotImplementedError:
            py_type = None

        if istype(obj, variables.TupleVariable):
            return BuiltinVariable(py_type).add_options(self, obj)

        if py_type is not None and obj.source:
            return VariableBuilder(tx, TypeSource(obj.source))(py_type).add_options(
                self, obj
            )

        unimplemented(f"type({obj})")

    def call_reversed(self, tx, obj: VariableTracker):
        if obj.has_unpack_var_sequence(tx):
            items = list(reversed(obj.unpack_var_sequence(tx)))
            return variables.TupleVariable(
                items, **VariableTracker.propagate(self, obj)
            )

    def call_chain(self, tx, *args):
        if all(obj.has_unpack_var_sequence(tx) for obj in args):
            items = []
            for obj in args:
                items.extend(obj.unpack_var_sequence(tx))
            return variables.TupleVariable(
                items, **VariableTracker.propagate(self, *args)
            )

    def call_islice(self, tx, iterable, *args):
        if iterable.has_unpack_var_sequence(tx) and all(
            x.is_python_constant() for x in args
        ):
            const_args = [x.as_python_constant() for x in args]
            items = iterable.unpack_var_sequence(tx)
            items = list(itertools.islice(items, *const_args))
            return variables.TupleVariable(
                items, **VariableTracker.propagate(self, iterable, *args)
            )

    # neg is a constant fold function, so we only get here if constant fold is not valid
    def call_neg(self, tx, a):
        if isinstance(a, DynamicShapeVariable):
            return DynamicShapeVariable.create(
                tx,
                (operator.neg)(a.as_proxy()),
                dyn_shape=None,
            )
        # None no-ops this handler and lets the driving function proceed
        return None

    def call_id(self, tx, *args):
        if len(args) > 0 and isinstance(args[0], variables.NNModuleVariable):
            nn_mod_variable = args[0]
            mod = tx.output.get_submodule(nn_mod_variable.module_key)
            return variables.ConstantVariable(id(mod))
        else:
            unimplemented(f"call_id with args {args}")

    def _comparison(self, tx, left, right):
        """
        Used to implement comparison operators for different types.
        For example, list1 < list2 is implemented differently from tensor1 < tensor2
        """
        from . import (
            BaseListVariable,
            ConstantVariable,
            TensorVariable,
            UserFunctionVariable,
        )
        from .tensor import (
            supported_const_comparison_ops,
            supported_tensor_comparison_ops,
        )

        op = self.fn

        def _unimplemented():
            unimplemented(f"comparison {typestr(left)} {op} {typestr(right)}")

        if isinstance(left, UserFunctionVariable):
            if op not in supported_const_comparison_ops.values():
                _unimplemented()
            if not isinstance(right, UserFunctionVariable):
                _unimplemented()
            return ConstantVariable(op(left.fn, right.fn))

        if isinstance(left, BaseListVariable):
<<<<<<< HEAD
=======
            if not type(left) == type(right):  # Mismatch in BaseListVariable subclasses
                _unimplemented()
>>>>>>> 10a1efb4
            return BaseListVariable.generic_list_compare(left, tx, op, right)

        if isinstance(left, TensorVariable):
            from .builder import wrap_fx_proxy

            if op not in supported_tensor_comparison_ops.values():
                _unimplemented()
            return wrap_fx_proxy(
                tx,
                op(left.as_proxy(), right.as_proxy()),
            )

        if isinstance(left, DynamicShapeVariable):
            if op not in supported_tensor_comparison_ops.values():
                _unimplemented()

            return DynamicShapeVariable.create(
                tx,
                op(left.as_proxy(), right.as_proxy()),
                dyn_shape=None,
            )

        _unimplemented()

    # and_ is a constant fold function, so we only get here if constant fold is not valid
    def call_and_(self, tx, a, b):
        if isinstance(a, DynamicShapeVariable) and isinstance(b, DynamicShapeVariable):
            return DynamicShapeVariable.create(
                tx,
                (operator.and_)(a.as_proxy(), b.as_proxy()),
                dyn_shape=None,
            )
        # None no-ops this handler and lets the driving function proceed
        return None

    call_eq = _comparison
    call_gt = _comparison
    call_lt = _comparison
    call_le = _comparison
    call_ne = _comparison
    call_is_ = _comparison
    call_is_not = _comparison<|MERGE_RESOLUTION|>--- conflicted
+++ resolved
@@ -996,6 +996,9 @@
             supported_const_comparison_ops,
             supported_tensor_comparison_ops,
         )
+        from .lists import (
+            SizeVariable
+        )
 
         op = self.fn
 
@@ -1009,12 +1012,16 @@
                 _unimplemented()
             return ConstantVariable(op(left.fn, right.fn))
 
+        # Note, we have a rare BaseListVariable subtype mismatch with valid comparison
+        # x = torch.randn([3, 3])
+        # x.size() == (3, 3) # True
+        # (3, 3) == x.size() # True
+        if isinstance(left, (SizeVariable, TupleVariable)) and isinstance(right, (TupleVariable, SizeVariable)):
+            return BaseListVariable.generic_list_compare(left, tx, op, right)
+
         if isinstance(left, BaseListVariable):
-<<<<<<< HEAD
-=======
             if not type(left) == type(right):  # Mismatch in BaseListVariable subclasses
                 _unimplemented()
->>>>>>> 10a1efb4
             return BaseListVariable.generic_list_compare(left, tx, op, right)
 
         if isinstance(left, TensorVariable):
