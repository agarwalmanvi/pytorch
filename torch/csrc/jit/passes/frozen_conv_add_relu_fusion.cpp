--- conflicted
+++ resolved
@@ -15,106 +15,7 @@
 namespace torch {
 namespace jit {
 
-<<<<<<< HEAD
-namespace {
-void fuseFrozenConvAddReluImpl(std::shared_ptr<Graph>& graph) {
-#ifdef USE_CUDA
-#if AT_CUDNN_ENABLED()
-  SubgraphRewriter rewriter;
-
-  // CUDNN does not support conv1d
-  std::array<std::string, 2> conv_operators = {"conv2d", "conv3d"};
-  std::array<std::string, 2> add_operators = {"add", "add_"};
-  std::array<std::string, 2> relu_operators = {"relu", "relu_"};
-
-  auto conv_relu_rstring = CodeTemplate(R"(
-    graph(%input, %weight, %bias, %stride:int[], %padding:int[], %dilation:int[], %groups:int):
-      %x = aten::${conv}(%input, %weight, %bias, %stride, %padding, %dilation, %groups)
-      %res = aten::${relu}(%x)
-      return (%res))");
-
-  std::string conv_relu_fused = R"(
-    graph(%input, %weight, %bias, %stride:int[], %padding:int[], %dilation:int[], %groups:int):
-        %res = aten::cudnn_convolution_relu(%input, %weight, %bias, %stride, %padding, %dilation, %groups)
-        return (%res))";
-
-  auto conv_add_relu_rstring = CodeTemplate(R"(
-    graph(%input, %weight, %bias, %z, %alpha, %stride:int[], %padding:int[], %dilation:int[], %groups:int):
-      %x = aten::${conv}(%input, %weight, %bias, %stride, %padding, %dilation, %groups)
-      %y = aten::${add}(%x, %z, %alpha)
-      %res = aten::${relu}(%y)
-      return (%res))");
-
-  std::string conv_add_relu_fused = R"(
-    graph(%input, %weight, %bias, %z, %alpha, %stride:int[], %padding:int[], %dilation:int[], %groups:int):
-        %res = aten::cudnn_convolution_add_relu(%input, %weight, %z, %alpha, %bias, %stride, %padding, %dilation, %groups)
-        return (%res))";
-
-  for (const auto& conv : conv_operators) {
-    for (const auto& relu : relu_operators) {
-      TemplateEnv env;
-      env.s("conv", conv);
-      env.s("relu", relu);
-      rewriter.RegisterRewritePattern(
-          conv_relu_rstring.format(env), conv_relu_fused);
-      for (const auto& add : add_operators) {
-        env.s("add", add);
-        rewriter.RegisterRewritePattern(
-            conv_add_relu_rstring.format(env), conv_add_relu_fused);
-      }
-    }
-  }
-
-  auto filter = [](const Match& match,
-                   const std::unordered_map<std::string, Value*>& vmap) {
-    auto weight = toIValue(match.values_map.at(vmap.at("weight")));
-    if (!weight.has_value() || !weight.value().isTensor()) {
-      return false;
-    }
-    const at::Tensor& weight_t = weight.value().toTensor();
-    if (!weight_t.device().is_cuda() || !weight_t.is_contiguous()) {
-      return false;
-    }
-
-    // bias is optional
-    if (vmap.find("bias") != vmap.end()) {
-      auto bias = toIValue(match.values_map.at(vmap.at("bias")));
-      if (bias.has_value() && bias.value().isTensor()) {
-        const at::Tensor& bias_t = bias.value().toTensor();
-        if (bias_t.dtype() != weight_t.dtype() || bias_t.ndimension() != 1 ||
-            bias_t.size(0) != weight_t.size(0) || !bias_t.device().is_cuda()) {
-          return false;
-        }
-      }
-    }
-
-    // z is optional
-    if (vmap.find("z") != vmap.end()) {
-      auto z = toIValue(match.values_map.at(vmap.at("z")));
-      if (z.has_value() && z.value().isTensor()) {
-        const at::Tensor& z_t = z.value().toTensor();
-        if (z_t.dtype() != weight_t.dtype() ||
-            z_t.size(0) != weight_t.size(0) || !z_t.is_contiguous() ||
-            !z_t.device().is_cuda()) {
-          return false;
-        }
-      }
-    }
-    return true;
-  };
-
-  // Convert _convolution and in-place operators for simpler replacement pattern
-  // matching
-  graph_rewrite_helper::replaceConvolutionWithAtenConv(graph);
-
-  rewriter.runOnGraph(graph, filter);
-#endif
-#endif
-}
-} // namespace
-=======
 std::function<void(std::shared_ptr<Graph>&)> _fuseFrozenConvAddReluImpl;
->>>>>>> e6c435bf
 
 // Implementation is in frozen_conv_add_relu_fusion.cpp; at runtime the
 // implementation is registered in _fuseFrozenConvAddReluImpl. This allows
