--- conflicted
+++ resolved
@@ -637,7 +637,6 @@
             {
               auto fusion = FusionGuard::getCurFusion();
 
-<<<<<<< HEAD
               auto input =
                   value_map[node->input(0)->unique()]->as<TensorView>();
 
@@ -717,41 +716,6 @@
             [](const Node* node) -> OperatorType {
               return OperatorType::Normalization;
             });
-=======
-  bool registerScalar(const JitValue* val) {
-    if (val->type()->isSubtypeOf(static_cast<c10::TypePtr>(FloatType::get()))) {
-      // NOLINTNEXTLINE(cppcoreguidelines-init-variables)
-      CgValue cg_val;
-      // NOLINTNEXTLINE(bugprone-branch-clone)
-      if (auto ival = constant_as<float>(val)) {
-        cg_val = new Float(ival.value());
-      } else {
-        cg_val = new Float();
-      }
-      value_map_.emplace(val->unique(), cg_val);
-      return true;
-    } else if (val->type()->isSubtypeOf(
-                   static_cast<c10::TypePtr>(IntType::get()))) {
-      // NOLINTNEXTLINE(cppcoreguidelines-init-variables)
-      CgValue cg_val;
-      // NOLINTNEXTLINE(bugprone-branch-clone)
-      if (auto ival = constant_as<int>(val)) {
-        cg_val = new Int(ival.value());
-      } else {
-        cg_val = new Int();
-      }
-      value_map_.emplace(val->unique(), cg_val);
-      return true;
-    } else if (val->type()->isSubtypeOf(
-                   static_cast<c10::TypePtr>(BoolType::get()))) {
-      // NOLINTNEXTLINE(cppcoreguidelines-init-variables)
-      CgValue cg_val;
-      // NOLINTNEXTLINE(bugprone-branch-clone)
-      if (auto ival = constant_as<bool>(val)) {
-        cg_val = new Bool(ival.value());
-      } else {
-        cg_val = new Bool();
->>>>>>> 76d3cdf9
       }
     }
 
