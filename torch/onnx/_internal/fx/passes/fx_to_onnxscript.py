from __future__ import annotations

import inspect

import operator

import re
import types
from types import FunctionType

from typing import Any, Callable, Dict, List, Optional, Tuple, Union

import onnxscript  # type: ignore[import]
from onnxscript import evaluator, opset18  # type: ignore[import]
from onnxscript.function_libs.torch_aten import graph_building  # type: ignore[import]

import torch
import torch.fx
from torch._subclasses import fake_tensor

from torch.onnx import _type_utils
from torch.onnx._internal import _beartype
from torch.onnx._internal.fx import (
    diagnostics,
    function_dispatcher,
    op_validation,
    options,
)
from torch.utils import _pytree


def _onnx_function_diagnose_call_message_formatter(
    fn: Callable, args: Tuple[Any, ...], kwargs: Dict[str, Any]
) -> str:
    if len(args) > 0 and isinstance(args[0], onnxscript.OnnxFunction):
        onnx_function: onnxscript.OnnxFunction = args[0]  # self
        return f"{onnx_function.name}: {onnxscript.OnnxFunction}"
    return f"{fn.__name__}: {fn}"


def _onnx_function_diagnose_call_append_symbolic_source_location(
    diagnostic: diagnostics.infra.Diagnostic,
    fn: Callable,
    args: Tuple[Any, ...],
    kwargs: Dict[str, Any],
    return_values: Any,
) -> None:
    # TODO(bowbao): Record source location of symbolic.
    # Need this separate step because normally only the source location of
    # class `onnxscript.OnnxFunction.__call__` is recorded.
    pass


# TODO(bowbao): Delete this once diagnostics is introduced in onnxscript.
_diagnose_onnx_function = diagnostics.diagnose_call(
    rule=diagnostics.rules.atenlib_symbolic_function,
    diagnostic_message_formatter=_onnx_function_diagnose_call_message_formatter,
    diagnostic_modifier=_onnx_function_diagnose_call_append_symbolic_source_location,
)
for key, onnx_function in function_dispatcher._ATENLIB_FUNCTIONS.items():
    if isinstance(onnx_function, FunctionType):
        function_dispatcher._ATENLIB_FUNCTIONS[key] = _diagnose_onnx_function(
            onnx_function
        )
onnxscript.OnnxFunction.__call__ = _diagnose_onnx_function(
    onnxscript.OnnxFunction.__call__
)


@_beartype.beartype
def _fx_node_to_onnx_message_formatter(
    fn: Callable, args: Tuple[Any, ...], kwargs: Dict[str, Any]
) -> str:
    assert len(args) > 0
    node = args[0]
    assert isinstance(node, torch.fx.Node)
    return f"FX Node: {node.op}:{node.target}[name={node.name}]"


def _location_from_fx_stack_trace(
    node_stack_trace: str,
) -> Optional[diagnostics.infra.Location]:
    """Extract location from FX node stack trace.

    TODO(bowbao): Create fx utils module and move this function there.

    Args:
        node_stack_trace: The stack trace of the FX node. Example:

            File "path/file.py", line 311, in <function>
                <code>
            |   File "path/file2.py", line 389, in <function>
                <code>

    Returns:
        location: The location of the FX node.
    """
    if "File" not in node_stack_trace:
        return None

    lines = node_stack_trace.strip().split("\n")
    idx = 0
    while idx < len(lines) and "File" not in lines[idx]:
        idx += 1
    if idx + 1 >= len(lines):
        return None

    pattern = re.compile(r"^File \"(.+)\", line (\d+), in (.+)$")
    matches = pattern.match(lines[idx].strip())
    if matches:
        uri = matches.group(1)
        line_number = int(matches.group(2))
        snippet = lines[idx + 1].strip()
        return diagnostics.infra.Location(uri=uri, line=line_number, snippet=snippet)
    return None


@_beartype.beartype
def _retrieve_or_adapt_input_to_graph_set(
    fx_node_arg: _type_utils.Argument,
    fx_name_to_onnxscipt_value: Dict[
        str, Union[torch._C.Value, Tuple[torch._C.Value, ...]]
    ],
    tracer: graph_building.TorchScriptTracingEvaluator,
):
    """Map FX value to TorchScript value.

    When creating TorchScript graph from FX graph, we need a mapping from FX variable
    to TorchScript variable. This function maps FX variable, fx_node_arg, to torch.jit.Value.
    """

    onnx_tensor = fx_node_arg
    if isinstance(onnx_tensor, torch.fx.Node):
        # 1. fx_node_arg is a torch.fx.Node, which means
        #    fx_node_arg stands for the output of that torch.fx.Node.
        # 2. fx_node_arg (variable in torch.fx.Graph) is be mapped to
        #    torch.jit.Value, fx_name_to_onnxscipt_value[fx_node_arg.name],
        #    in TorchScript graph.
        return fx_name_to_onnxscipt_value[onnx_tensor.name]
    if isinstance(onnx_tensor, (tuple, list)) and any(
        isinstance(node, torch.fx.Node) and isinstance(node.meta["val"], torch.SymInt)
        for node in onnx_tensor
    ):
        # This intends to handle dynamic axes. for example, if the input size of op.Expand
        # is dynamic, each dimension would be variable (i.e., sym variable in Pytorch
        # FX graph. Note that sym variable is mapped to tensor in ONNX Script world)
        # calculated by other operators.
        sequence_elements: List[Union[torch.Value, Tuple[torch._C.Value, ...]]] = []
        for tensor in onnx_tensor:
            if isinstance(tensor, torch.fx.Node) and isinstance(
                tensor.meta["val"], torch.SymInt
            ):
                sequence_elements.append(fx_name_to_onnxscipt_value[tensor.name])
            else:
                sequence_elements.append(tensor)
        # Concat all the elements in the sequence.
        # shapes are mapped to tensors in ONNX graph (TorchScriptGraph),
        # so list of sym_ints is concatenated to a tensor before calling ONNX op.

        # For example:
        #    inputs: [2, 4, fx.Node(SymIntA), 1, fx.Node(SymIntB)]
        #    outputs: op.Concat([op.Constant(2), op.Constant(4), TorchScriptTensor(A), op.Constant(1), TorchScriptTensor(B)])

        # onnx-script auto wraps python number with op.Constants,
        # so we don't need to specifically process them.
        with evaluator.default_as(tracer):
            return opset18.Concat(*sequence_elements, axis=0)
    elif isinstance(onnx_tensor, (tuple, list)) and all(
        isinstance(node, torch.fx.Node) for node in onnx_tensor
    ):
        sequence_elements: List[Union[torch.Value, Tuple[torch._C.Value, ...]]] = []  # type: ignore[no-redef]
        for tensor in onnx_tensor:
            sequence_elements.append(fx_name_to_onnxscipt_value[tensor.name])
        return sequence_elements
    if isinstance(onnx_tensor, torch.dtype):
        onnx_tensor = int(_type_utils.JitScalarType.from_dtype(onnx_tensor).onnx_type())

    # all other cases, we do nothing.
    return onnx_tensor


def filter_incompatible_and_dtype_convert_kwargs(kwargs):
    """Filter out kwargs that are not supported by onnxscript."""
    filtered = {}
    for key, value in kwargs.items():
        if key in {
            "layout",
            "device",
            "requires_grad",
            "pin_memory",
            "memory_format",
            "implicit",
        }:
            continue
        if key == "dtype":
            if value is None:
                filtered["dtype"] = -1
            else:
                filtered["dtype"] = int(
                    _type_utils.JitScalarType.from_dtype(value).onnx_type()
                )
            continue
        filtered[key] = value
    return filtered


@_beartype.beartype
def _fill_tensor_meta(
    onnxscript_values: Union[
        graph_building.TorchScriptTensor, Tuple[graph_building.TorchScriptTensor, ...]
    ],
    name: str,
    expected_values: Union[
        fake_tensor.FakeTensor,
        torch.SymInt,
        torch.SymFloat,
        List[fake_tensor.FakeTensor],
    ],
):
    """Fill the meta information of onnxscript_values with that from the fx FakeTensor."""

    # NOTE(titaiwang): Type of expected_values is showing what we support right now.
    # Currently, we only expect FakeTensor and SymInt in the graph.

    # aten::sym_size output is a int, not a tensor, which stands
    # for the size of one dim. We treat it as 0-D tensor.
    if isinstance(expected_values, (torch.SymInt, torch.SymFloat)):
        return

    if isinstance(expected_values, (list, tuple)) and not isinstance(
        onnxscript_values, (list, tuple)
    ):
        # TODO(titaiwang): How to annotate type from sequence_type of ONNX?
        # eg: aten_split
        return

    flat_onnxscript_values, _ = _pytree.tree_flatten(onnxscript_values)
    flat_expected_values, _ = _pytree.tree_flatten(expected_values)
    for i, (onnxscript_value, expected_value) in enumerate(
        zip(flat_onnxscript_values, flat_expected_values)
    ):
        # We set node output sizes to be dynamic to continue the model conversion,
        # and inputs are also set to be dynamic in add_input().
        onnxscript_value.shape = tuple(
            [dim if isinstance(dim, int) else None for dim in expected_value.size()]
        )
        # TODO(titaiwang): This could break in terms of lacking of type_promotion now.
        onnxscript_value.dtype = expected_value.dtype
        if i > 0:
            onnxscript_value.name = f"{name}_{i}"
        else:
            onnxscript_value.name = name


@_beartype.beartype
def _separate_input_attributes_from_arguments(
    node: torch.fx.Node,
) -> Tuple[List[_type_utils.Argument], Dict[str, _type_utils.Argument]]:
    """Separate input attributes from arguments."""

    # TODO(titaiwang): aten::sym_size has overload, but fx graph is using
    # overloadpacket for some reasons.
    # https://github.com/pytorch/pytorch/issues/97201
    # We manually assigned overload for aten::sym_size.
    if hasattr(node.target, "_schema"):
        node_schema = node.target._schema  # type: ignore[union-attr]
    else:
        node_schema = torch.ops.aten.sym_size.int._schema  # type: ignore[union-attr]

    # This function assumes the order of arguments in FX op is the
    # same as the order of arguments in TorchScript op.
    complete_args: List[_type_utils.Argument] = []
    complete_kwargs: Dict[str, _type_utils.Argument] = {}

    if inspect.isbuiltin(node.target):
        complete_args = list(node.args)
    else:
        for i, expected_arg in enumerate(node_schema.arguments):
            if i < len(node.args):
                complete_args.append(node.args[i])
            elif expected_arg.name in node.kwargs:
                complete_kwargs[expected_arg.name] = node.kwargs[expected_arg.name]
            else:
                # Get default from schema.
                complete_kwargs[expected_arg.name] = expected_arg.default_value

    return (complete_args, complete_kwargs)


@_beartype.beartype
def _wrap_fx_args_as_onnxscript_args(
    complete_args: List[_type_utils.Argument],
    complete_kwargs: Dict[str, _type_utils.Argument],
    fx_name_to_onnxscipt_value: Dict[
        str, Union[torch._C.Value, Tuple[torch._C.Value, ...]]
    ],
    tracer: graph_building.TorchScriptTracingEvaluator,
) -> Tuple[tuple, dict]:
    """Map all FX arguments of a node to arguments in TorchScript graph."""

    onnxscript_args = tuple(
        _retrieve_or_adapt_input_to_graph_set(arg, fx_name_to_onnxscipt_value, tracer)
        for arg in complete_args
    )
    onnxscript_kwargs = filter_incompatible_and_dtype_convert_kwargs(complete_kwargs)

    return (onnxscript_args, onnxscript_kwargs)


@_beartype.beartype
@diagnostics.diagnose_call(
    rule=diagnostics.rules.fx_node_to_onnx,
    exception_report_level=diagnostics.levels.ERROR,
    diagnostic_message_formatter=_fx_node_to_onnx_message_formatter,
)
def _export_fx_node_to_onnxscript(
    node: torch.fx.Node,
    onnxscript_graph: graph_building.TorchScriptGraph,
    fx_name_to_onnxscipt_value: Dict[
        str, Union[torch._C.Value, Tuple[torch._C.Value, ...]]
    ],
    tracer: graph_building.TorchScriptTracingEvaluator,
    fx_module_with_metadata: torch.fx.GraphModule,
    export_options: options.ExportOptions,
    node_with_fixed_shape: torch.fx.Node,
):
    # Record stack trace of node in diagnostic.
    node_stack_trace = node.stack_trace
    if node_stack_trace:
        diagnostic = diagnostics.export_context().inflight_diagnostic(
            rule=diagnostics.rules.fx_node_to_onnx
        )
        diagnostic.with_additional_message(
            f"### PyTorch source information\n```\n{node_stack_trace}\n```"
        )
        location = _location_from_fx_stack_trace(node_stack_trace)
        if location is not None:
            diagnostic.with_location(location)

    if node.op == "placeholder":
        # Input of graph.
        # The node.meta["val"] is generated by FakeTensorProp.
        # NOTE: add_input() intends to create nodes with shape/type
        fake_tensor = node.meta.get("val", None)
        if fake_tensor is None:
            output = onnxscript_graph.add_input(
                input_name=None,
            )
        else:
            output = onnxscript_graph.add_input(
                input_name=node.name,
                shape=fake_tensor.shape,
                dtype=fake_tensor.dtype,
            )
        assert (
            output is not None
        ), f"Node creates None with target={node.target} and name={node.name}"
        assert isinstance(output, graph_building.TorchScriptTensor)
        assert isinstance(output, onnxscript.tensor.Tensor)

        fx_name_to_onnxscipt_value[node.name] = output
    elif node.op == "call_function":
        # aten ops and other stateless functions.
        if node.target == operator.getitem and isinstance(
            fx_name_to_onnxscipt_value[node.args[0].name], tuple  # type: ignore[union-attr]
        ):
            onnx_tensor_tuple = fx_name_to_onnxscipt_value[node.args[0].name]  # type: ignore[union-attr]
            index = node.args[1]
            output = onnx_tensor_tuple[index]  # type: ignore[index]
            assert (
                output is not None
            ), f"Node creates None with target={node.target} and name={node.name}"
            assert isinstance(output, (graph_building.TorchScriptTensor, tuple)), type(
                output
            )

            fx_name_to_onnxscipt_value[node.name] = output
            return
        if node.target == operator.getitem:
            # __getitem__ on Tensor or Sequence of tensors. Not tuple.
            exporter_key = "getitem"
        elif (
            isinstance(node.target, types.BuiltinFunctionType)
            and node.target
            in function_dispatcher._SYMINT_SYMFLOAT_BUILTIN_TO_EXPORTER_KEY_TABLE
        ):
            for node_arg in node.args:
                if (not isinstance(node_arg, (torch.fx.Node, int, float))) or (
                    isinstance(node_arg, torch.fx.Node)
                    and not isinstance(
                        node_arg.meta["val"], (torch.SymInt, torch.SymFloat)
                    )
                ):
                    raise ValueError(
                        f"Unsupported node arg: {node_arg} with builtin function: {node.target},"
                        " only int/float/SymInt/SymFloat is supported with built-in ops!"
                    )

            # symbolic fx.graph contains built-in functions to calculate python values.
            exporter_key = function_dispatcher._SYMINT_SYMFLOAT_BUILTIN_TO_EXPORTER_KEY_TABLE[
                node.target  # type: ignore[index]
            ]
        elif (
            isinstance(node.target, torch._ops.OpOverload)
            and node.target in function_dispatcher._OP_OVERLOAD_TO_EXPORTER_KEY_TABLE
        ):
            exporter_key = function_dispatcher._OP_OVERLOAD_TO_EXPORTER_KEY_TABLE[
                node.target
            ]
        elif isinstance(node.target, torch._ops.OpOverloadPacket):
            # aten::sym_size is the only OverloadPacket that we support.
            # schema: aten::sym_size(Tensor self, int dim) -> Tensor
            if node.target != torch.ops.aten.sym_size:
                raise ValueError(
                    f"Unsupported OverloadPacket: {node.target}, aten.sym_size is the only allowed OverloadPacket!"
                )
            # TODO(titaiwang): aten::sym_size has overload, but fx graph is using
            # overloadpacket for some reasons.
            # https://github.com/pytorch/pytorch/issues/97201
            # We manually assigned overload for aten::sym_size.
            exporter_key = function_dispatcher._OP_OVERLOAD_TO_EXPORTER_KEY_TABLE[
                torch.ops.aten.sym_size.int
            ]
        else:
            raise RuntimeError(f"Unknown call_function target: {node.target}")
        # Only the latest opset version is only supported in atenlib for now
        symbolic_fn = function_dispatcher._ATENLIB_FUNCTIONS.get(exporter_key)
        if symbolic_fn is None:
            raise RuntimeError(f"Cannot find function for {exporter_key}")
        # Map FX inputs to ONNX inputs and fill optional inputs with default values.
        # torch_args and torch_kwargs are for op-level validation
        complete_args, complete_kwargs = _separate_input_attributes_from_arguments(node)
        (onnx_args, onnx_kwargs) = _wrap_fx_args_as_onnxscript_args(
            complete_args, complete_kwargs, fx_name_to_onnxscipt_value, tracer
        )
        with evaluator.default_as(tracer):
            output: Union[  # type: ignore[no-redef]
                graph_building.TorchScriptTensor,
                Tuple[graph_building.TorchScriptTensor, ...],
            ] = symbolic_fn(*onnx_args, **onnx_kwargs)
        assert (
            output is not None
        ), f"Node creates None with target={node.target}, name={node.name}, args={onnx_args}, kwargs={onnx_kwargs}"
        # Assign type and shape from fx graph.
        _fill_tensor_meta(output, node.name, node.meta["val"])
        # One fx node could produce multiple outputs (e.g., tuple of tensors); in
        # that case, v is a tuple of TorchScriptTensors.
        assert isinstance(output, (graph_building.TorchScriptTensor, tuple)), type(
            output
        )
        if export_options.op_level_debug:
            (
                node_with_fixed_shape_args,
                node_with_fixed_shape_kwargs,
            ) = _separate_input_attributes_from_arguments(node_with_fixed_shape)
            # TODO(titaiwang): Why some ops failed on op-level validation, but
            # successfully exported?
            (torch_args, torch_kwargs) = op_validation.wrap_fx_args_as_torch_args(
                node_with_fixed_shape_args, node_with_fixed_shape_kwargs
            )
            op_validation.validate_op_between_ort_torch(
                node_with_fixed_shape, symbolic_fn, torch_args, torch_kwargs
            )
        fx_name_to_onnxscipt_value[node.name] = output
    elif node.op == "output":
        if isinstance(node.args[0], torch.fx.Node):
            onnx_tensor_or_tensor_tuple = fx_name_to_onnxscipt_value[node.args[0].name]
            onnxscript_graph.register_outputs(onnx_tensor_or_tensor_tuple)
        else:
            # ONNX can't represent collection types (e.g., dictionary, tuple of tuple of
            # tensor, etc), we flatten the collection and register each element as output.
            flat_args, _ = _pytree.tree_flatten(node.args[0])
            for arg in flat_args:
                assert isinstance(
                    arg, torch.fx.Node
                ), f"arg must be a torch.fx.Node, not {type(arg)}"
                onnx_tensor_or_tensor_tuple = fx_name_to_onnxscipt_value[arg.name]
                onnxscript_graph.register_outputs(onnx_tensor_or_tensor_tuple)
    elif node.op == "call_method":
        # TODO(wechi): Support call_method.
        raise RuntimeError("call_method is not supported yet.")
    elif node.op == "call_module":
        # TODO(wechi): Support call_module.
        raise RuntimeError("call_module is not supported yet.")
    elif node.op == "get_attr":
        current_attr = fx_module_with_metadata
        sub_attr_names = node.target.split(".")  # type: ignore[union-attr]
        # If node.targe is "conv.weight", the following loop first
        # assigns fx_module_with_metadata.conv to current_attr, and then
        # fx_module_with_metadata.conv.weight to current_attr.
        while sub_attr_names:
            sub_attr_name = sub_attr_names.pop(0)
            if not hasattr(current_attr, sub_attr_name):
                raise AttributeError(
                    f"Attribute {sub_attr_name} is not found in {current_attr}."
                )
            current_attr = getattr(current_attr, sub_attr_name)

        input_ = onnxscript_graph.add_initializer(node.name, current_attr)

        assert isinstance(input_, graph_building.TorchScriptTensor)
        assert isinstance(input_, onnxscript.tensor.Tensor)
        fx_name_to_onnxscipt_value[node.name] = input_
        # FIXME: Refactor logic getting 'current_attr'.
        assert isinstance(current_attr, torch.Tensor)
    else:
        # TODO(wechi): Support get_attr, call_module, call_method.
        raise RuntimeError(f"Found node type not defined in torch.fx: {node.op}")


@diagnostics.diagnose_call(diagnostics.rules.atenlib_fx_to_onnx)
def export_fx_to_onnxscript(
    fx_module_with_metadata: torch.fx.GraphModule, export_options: options.ExportOptions
):
    # Initialize the ONNX graph
    onnxscript_graph = graph_building.TorchScriptGraph()
    tracer = graph_building.TorchScriptTracingEvaluator(onnxscript_graph)

    # In the following loop, a TorchScript graph is created to
    # represent the input FX graph with ONNX symbols (e.g., onnx::add).
    # To connect the values to nodes in the TorchScript graph, we maintian
    # fx_name_to_onnxscipt_value. Basically, we want to translate
    #   fx_tensor_x (type: torch.fx.Node) -> fx_node_1 -> fx_tensor_y (type: torch.fx.Node)
    # to
    #   fx_name_to_onnxscipt_value[fx_tensor_x.name] -> onnx_node_1 -> fx_name_to_onnxscipt_value[fx_tensor_y.name]
    fx_name_to_onnxscipt_value: Dict[
        str, Union[torch._C.Value, Tuple[torch._C.Value, ...]]
    ] = {}
    # node_fixed_shape is only used on op_level_debug purpose.
    for node, node_fixed_shape in zip(
        fx_module_with_metadata.graph.nodes, export_options.static_reference_graph.nodes
    ):
        _export_fx_node_to_onnxscript(
            node,
            onnxscript_graph,
            fx_name_to_onnxscipt_value,
            tracer,
            fx_module_with_metadata,
            export_options,
            node_fixed_shape,
        )

<<<<<<< HEAD
    return onnxscript_graph
=======
    return onnxscript_graph


@_beartype.beartype
def _validate_op_between_ort_torch(
    node: torch.fx.Node,
    symbolic_fn: Union[onnxscript.OnnxFunction, Callable],
    torch_args: tuple,
    torch_kwargs: dict,
):
    """Validate the op between ONNX Runtime and PyTorch."""
    # op-level validation
    # Symbolic_fn should have the same output as node.target (torch ops)
    # trace_only function is regular python function
    function_name = (
        symbolic_fn.name
        if isinstance(symbolic_fn, onnxscript.OnnxFunction)
        else symbolic_fn.__name__
    )
    try:
        with evaluator.default_as(evaluator.ort_evaluator):
            expected_outputs = node.target(*torch_args, **torch_kwargs)  # type: ignore[operator]
            # TODO(titaiwang): Expose _convert_tensor_to_numpy and _convert_kwargs_for_onnx?
            input_onnx = [
                onnx_proto_utils._convert_tensor_to_numpy(x) for x in torch_args
            ]
            kwargs_onnx = _filter_incompatible_and_dtype_convert_kwargs(torch_kwargs)
            ort_outputs = symbolic_fn(*input_onnx, **kwargs_onnx)

            # TODO: add pytree structure comparison.
            flattened_torch_outputs, _ = _pytree.tree_flatten(expected_outputs)
            flattened_function_outputs, _ = _pytree.tree_flatten(ort_outputs)

            assert flattened_torch_outputs
            assert len(flattened_torch_outputs) == len(flattened_function_outputs)

            for torch_output, function_output in zip(
                flattened_torch_outputs, flattened_function_outputs
            ):
                try:
                    if not isinstance(function_output, np.ndarray):
                        # An onnxscript tensor
                        function_output = function_output.value

                    # Use torch.testing as opposed to np.testing to ensure dtypes and shapes match
                    torch.testing.assert_close(
                        torch.tensor(function_output).cpu(),
                        torch_output.cpu()
                        if isinstance(torch_output, torch.Tensor)
                        else torch.tensor(torch_output).cpu(),
                        rtol=1e-4,
                        atol=1e-3,
                    )

                except AssertionError as e:
                    warnings.warn(
                        f"\nSuppressed AssertionError:\n{e}.\n"
                        f"Op {node.target} has mismatch outputs. "
                        f"Please check the implementation of {function_name}.\n"
                    )
                    diagnostic = diagnostics.export_context().inflight_diagnostic()
                    diagnostic.with_additional_message(
                        f"### Validation failed\n"
                        f"{diagnostics.decorator.format_exception_in_markdown(e)}"
                    )
                    diagnostic.level = diagnostics.levels.ERROR
    except Exception as e:
        warnings.warn(
            f"\nORT fails to run on Op {node.target} with error: \n{e}.\n"
            f"Please check the implementation of {function_name}.\n"
        )
        diagnostic = diagnostics.export_context().inflight_diagnostic()
        diagnostic.with_additional_message(
            f"### Validation failed\n"
            f"{diagnostics.decorator.format_exception_in_markdown(e)}"
        )
        diagnostic.level = diagnostics.levels.WARNING
>>>>>>> 4bf724dd
<|MERGE_RESOLUTION|>--- conflicted
+++ resolved
@@ -524,7 +524,11 @@
     # to
     #   fx_name_to_onnxscipt_value[fx_tensor_x.name] -> onnx_node_1 -> fx_name_to_onnxscipt_value[fx_tensor_y.name]
     fx_name_to_onnxscipt_value: Dict[
-        str, Union[torch._C.Value, Tuple[torch._C.Value, ...]]
+        str,
+        Union[
+            graph_building.TorchScriptTensor,
+            Tuple[graph_building.TorchScriptTensor, ...],
+        ],
     ] = {}
     # node_fixed_shape is only used on op_level_debug purpose.
     for node, node_fixed_shape in zip(
@@ -540,84 +544,4 @@
             node_fixed_shape,
         )
 
-<<<<<<< HEAD
-    return onnxscript_graph
-=======
-    return onnxscript_graph
-
-
-@_beartype.beartype
-def _validate_op_between_ort_torch(
-    node: torch.fx.Node,
-    symbolic_fn: Union[onnxscript.OnnxFunction, Callable],
-    torch_args: tuple,
-    torch_kwargs: dict,
-):
-    """Validate the op between ONNX Runtime and PyTorch."""
-    # op-level validation
-    # Symbolic_fn should have the same output as node.target (torch ops)
-    # trace_only function is regular python function
-    function_name = (
-        symbolic_fn.name
-        if isinstance(symbolic_fn, onnxscript.OnnxFunction)
-        else symbolic_fn.__name__
-    )
-    try:
-        with evaluator.default_as(evaluator.ort_evaluator):
-            expected_outputs = node.target(*torch_args, **torch_kwargs)  # type: ignore[operator]
-            # TODO(titaiwang): Expose _convert_tensor_to_numpy and _convert_kwargs_for_onnx?
-            input_onnx = [
-                onnx_proto_utils._convert_tensor_to_numpy(x) for x in torch_args
-            ]
-            kwargs_onnx = _filter_incompatible_and_dtype_convert_kwargs(torch_kwargs)
-            ort_outputs = symbolic_fn(*input_onnx, **kwargs_onnx)
-
-            # TODO: add pytree structure comparison.
-            flattened_torch_outputs, _ = _pytree.tree_flatten(expected_outputs)
-            flattened_function_outputs, _ = _pytree.tree_flatten(ort_outputs)
-
-            assert flattened_torch_outputs
-            assert len(flattened_torch_outputs) == len(flattened_function_outputs)
-
-            for torch_output, function_output in zip(
-                flattened_torch_outputs, flattened_function_outputs
-            ):
-                try:
-                    if not isinstance(function_output, np.ndarray):
-                        # An onnxscript tensor
-                        function_output = function_output.value
-
-                    # Use torch.testing as opposed to np.testing to ensure dtypes and shapes match
-                    torch.testing.assert_close(
-                        torch.tensor(function_output).cpu(),
-                        torch_output.cpu()
-                        if isinstance(torch_output, torch.Tensor)
-                        else torch.tensor(torch_output).cpu(),
-                        rtol=1e-4,
-                        atol=1e-3,
-                    )
-
-                except AssertionError as e:
-                    warnings.warn(
-                        f"\nSuppressed AssertionError:\n{e}.\n"
-                        f"Op {node.target} has mismatch outputs. "
-                        f"Please check the implementation of {function_name}.\n"
-                    )
-                    diagnostic = diagnostics.export_context().inflight_diagnostic()
-                    diagnostic.with_additional_message(
-                        f"### Validation failed\n"
-                        f"{diagnostics.decorator.format_exception_in_markdown(e)}"
-                    )
-                    diagnostic.level = diagnostics.levels.ERROR
-    except Exception as e:
-        warnings.warn(
-            f"\nORT fails to run on Op {node.target} with error: \n{e}.\n"
-            f"Please check the implementation of {function_name}.\n"
-        )
-        diagnostic = diagnostics.export_context().inflight_diagnostic()
-        diagnostic.with_additional_message(
-            f"### Validation failed\n"
-            f"{diagnostics.decorator.format_exception_in_markdown(e)}"
-        )
-        diagnostic.level = diagnostics.levels.WARNING
->>>>>>> 4bf724dd
+    return onnxscript_graph