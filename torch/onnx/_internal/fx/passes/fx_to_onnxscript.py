from __future__ import annotations

import inspect

import operator

import re
import types
from types import FunctionType

from typing import Any, Callable, Dict, List, Optional, Tuple, Union

import onnxscript  # type: ignore[import]
from onnxscript import evaluator, opset18  # type: ignore[import]
from onnxscript.function_libs.torch_aten import graph_building  # type: ignore[import]

import torch
import torch.fx
from torch._subclasses import fake_tensor

from torch.onnx import _type_utils
<<<<<<< HEAD
from torch.onnx._internal import _beartype
from torch.onnx._internal.fx import (
    diagnostics,
    function_dispatcher,
    op_validation,
    options,
)
=======
from torch.onnx._internal import _beartype, onnx_proto_utils
from torch.onnx._internal.exporter import ResolvedExportOptions
from torch.onnx._internal.fx import diagnostics, function_dispatcher
>>>>>>> a32826fa
from torch.utils import _pytree


def _onnx_function_diagnose_call_message_formatter(
    fn: Callable, args: Tuple[Any, ...], kwargs: Dict[str, Any]
) -> str:
    if len(args) > 0 and isinstance(args[0], onnxscript.OnnxFunction):
        onnx_function: onnxscript.OnnxFunction = args[0]  # self
        return f"{onnx_function.name}: {onnxscript.OnnxFunction}"
    return f"{fn.__name__}: {fn}"


def _onnx_function_diagnose_call_append_symbolic_source_location(
    diagnostic: diagnostics.infra.Diagnostic,
    fn: Callable,
    args: Tuple[Any, ...],
    kwargs: Dict[str, Any],
    return_values: Any,
) -> None:
    # TODO(bowbao): Record source location of symbolic.
    # Need this separate step because normally only the source location of
    # class `onnxscript.OnnxFunction.__call__` is recorded.
    pass


# TODO(bowbao): Delete this once diagnostics is introduced in onnxscript.
_diagnose_onnx_function = diagnostics.diagnose_call(
    rule=diagnostics.rules.atenlib_symbolic_function,
    diagnostic_message_formatter=_onnx_function_diagnose_call_message_formatter,
    diagnostic_modifier=_onnx_function_diagnose_call_append_symbolic_source_location,
)
for key, onnx_function in function_dispatcher._ATENLIB_FUNCTIONS.items():
    if isinstance(onnx_function, FunctionType):
        function_dispatcher._ATENLIB_FUNCTIONS[key] = _diagnose_onnx_function(
            onnx_function
        )
onnxscript.OnnxFunction.__call__ = _diagnose_onnx_function(
    onnxscript.OnnxFunction.__call__
)


@_beartype.beartype
def _fx_node_to_onnx_message_formatter(
    fn: Callable, args: Tuple[Any, ...], kwargs: Dict[str, Any]
) -> str:
    assert len(args) > 0
    node = args[0]
    assert isinstance(node, torch.fx.Node)
    return f"FX Node: {node.op}:{node.target}[name={node.name}]"


def _location_from_fx_stack_trace(
    node_stack_trace: str,
) -> Optional[diagnostics.infra.Location]:
    """Extract location from FX node stack trace.

    TODO(bowbao): Create fx utils module and move this function there.

    Args:
        node_stack_trace: The stack trace of the FX node. Example:

            File "path/file.py", line 311, in <function>
                <code>
            |   File "path/file2.py", line 389, in <function>
                <code>

    Returns:
        location: The location of the FX node.
    """
    if "File" not in node_stack_trace:
        return None

    lines = node_stack_trace.strip().split("\n")
    idx = 0
    while idx < len(lines) and "File" not in lines[idx]:
        idx += 1
    if idx + 1 >= len(lines):
        return None

    pattern = re.compile(r"^File \"(.+)\", line (\d+), in (.+)$")
    matches = pattern.match(lines[idx].strip())
    if matches:
        uri = matches.group(1)
        line_number = int(matches.group(2))
        snippet = lines[idx + 1].strip()
        return diagnostics.infra.Location(uri=uri, line=line_number, snippet=snippet)
    return None


@_beartype.beartype
def _retrieve_or_adapt_input_to_graph_set(
    fx_node_arg: _type_utils.Argument,
    fx_name_to_onnxscript_value: Dict[
        str, Union[torch._C.Value, Tuple[torch._C.Value, ...]]
    ],
    tracer: graph_building.TorchScriptTracingEvaluator,
):
    """Map FX value to TorchScript value.

    When creating TorchScript graph from FX graph, we need a mapping from FX variable
    to TorchScript variable. This function maps FX variable, fx_node_arg, to torch.jit.Value.
    """

    onnx_tensor = fx_node_arg
    if isinstance(onnx_tensor, torch.fx.Node):
        # 1. fx_node_arg is a torch.fx.Node, which means
        #    fx_node_arg stands for the output of that torch.fx.Node.
        # 2. fx_node_arg (variable in torch.fx.Graph) is be mapped to
        #    torch.jit.Value, fx_name_to_onnxscript_value[fx_node_arg.name],
        #    in TorchScript graph.
        return fx_name_to_onnxscript_value[onnx_tensor.name]
    if isinstance(onnx_tensor, (tuple, list)) and any(
        isinstance(node, torch.fx.Node) and isinstance(node.meta["val"], torch.SymInt)
        for node in onnx_tensor
    ):
        # This intends to handle dynamic axes. for example, if the input size of op.Expand
        # is dynamic, each dimension would be variable (i.e., sym variable in Pytorch
        # FX graph. Note that sym variable is mapped to tensor in ONNX Script world)
        # calculated by other operators.
        sequence_elements: List[Union[torch.Value, Tuple[torch._C.Value, ...]]] = []
        for tensor in onnx_tensor:
            if isinstance(tensor, torch.fx.Node) and isinstance(
                tensor.meta["val"], torch.SymInt
            ):
                sequence_elements.append(fx_name_to_onnxscript_value[tensor.name])
            else:
                sequence_elements.append(tensor)
        # Concat all the elements in the sequence.
        # shapes are mapped to tensors in ONNX graph (TorchScriptGraph),
        # so list of sym_ints is concatenated to a tensor before calling ONNX op.

        # For example:
        #    inputs: [2, 4, fx.Node(SymIntA), 1, fx.Node(SymIntB)]
        #    outputs: op.Concat([op.Constant(2), op.Constant(4), TorchScriptTensor(A), op.Constant(1), TorchScriptTensor(B)])

        # onnx-script auto wraps python number with op.Constants,
        # so we don't need to specifically process them.
        with evaluator.default_as(tracer):
            return opset18.Concat(*sequence_elements, axis=0)
    elif isinstance(onnx_tensor, (tuple, list)) and all(
        isinstance(node, torch.fx.Node) for node in onnx_tensor
    ):
        sequence_elements: List[Union[torch.Value, Tuple[torch._C.Value, ...]]] = []  # type: ignore[no-redef]
        for tensor in onnx_tensor:
            sequence_elements.append(fx_name_to_onnxscript_value[tensor.name])
        return sequence_elements
    if isinstance(onnx_tensor, torch.dtype):
        onnx_tensor = int(_type_utils.JitScalarType.from_dtype(onnx_tensor).onnx_type())

    # all other cases, we do nothing.
    return onnx_tensor


def filter_incompatible_and_dtype_convert_kwargs(kwargs):
    """Filter out kwargs that are not supported by onnxscript."""
    filtered = {}
    for key, value in kwargs.items():
        if key in {
            "layout",
            "device",
            "requires_grad",
            "pin_memory",
            "memory_format",
            "implicit",
        }:
            continue
        if key == "dtype":
            if value is None:
                filtered["dtype"] = -1
            else:
                filtered["dtype"] = int(
                    _type_utils.JitScalarType.from_dtype(value).onnx_type()
                )
            continue
        filtered[key] = value
    return filtered


@_beartype.beartype
def _fill_tensor_meta(
    onnxscript_values: Union[
        graph_building.TorchScriptTensor, Tuple[graph_building.TorchScriptTensor, ...]
    ],
    name: str,
    expected_values: Union[
        fake_tensor.FakeTensor,
        torch.SymInt,
        torch.SymFloat,
        List[fake_tensor.FakeTensor],
    ],
):
    """Fill the meta information of onnxscript_values with that from the fx FakeTensor."""

    # NOTE(titaiwang): Type of expected_values is showing what we support right now.
    # Currently, we only expect FakeTensor and SymInt in the graph.

    # aten::sym_size output is a int, not a tensor, which stands
    # for the size of one dim. We treat it as 0-D tensor.
    if isinstance(expected_values, (torch.SymInt, torch.SymFloat)):
        return

    if isinstance(expected_values, (list, tuple)) and not isinstance(
        onnxscript_values, (list, tuple)
    ):
        # TODO(titaiwang): How to annotate type from sequence_type of ONNX?
        # eg: aten_split
        return

    flat_onnxscript_values, _ = _pytree.tree_flatten(onnxscript_values)
    flat_expected_values, _ = _pytree.tree_flatten(expected_values)
    for i, (onnxscript_value, expected_value) in enumerate(
        zip(flat_onnxscript_values, flat_expected_values)
    ):
        # We set node output sizes to be dynamic to continue the model conversion,
        # and inputs are also set to be dynamic in add_input().
        onnxscript_value.shape = tuple(
            [dim if isinstance(dim, int) else None for dim in expected_value.size()]
        )
        # TODO(titaiwang): This could break in terms of lacking of type_promotion now.
        onnxscript_value.dtype = expected_value.dtype
        if i > 0:
            onnxscript_value.name = f"{name}_{i}"
        else:
            onnxscript_value.name = name


@_beartype.beartype
def _separate_input_attributes_from_arguments(
    node: torch.fx.Node,
) -> Tuple[List[_type_utils.Argument], Dict[str, _type_utils.Argument]]:
    """Separate input attributes from arguments."""

    # TODO(titaiwang): aten::sym_size has overload, but fx graph is using
    # overloadpacket for some reasons.
    # https://github.com/pytorch/pytorch/issues/97201
    # We manually assigned overload for aten::sym_size.
    if hasattr(node.target, "_schema"):
        node_schema = node.target._schema  # type: ignore[union-attr]
    else:
        node_schema = torch.ops.aten.sym_size.int._schema  # type: ignore[union-attr]

    # This function assumes the order of arguments in FX op is the
    # same as the order of arguments in TorchScript op.
    complete_args: List[_type_utils.Argument] = []
    complete_kwargs: Dict[str, _type_utils.Argument] = {}

    if inspect.isbuiltin(node.target):
        complete_args = list(node.args)
    else:
        for i, expected_arg in enumerate(node_schema.arguments):
            if i < len(node.args):
                complete_args.append(node.args[i])
            elif expected_arg.name in node.kwargs:
                complete_kwargs[expected_arg.name] = node.kwargs[expected_arg.name]
            else:
                # Get default from schema.
                complete_kwargs[expected_arg.name] = expected_arg.default_value

    return (complete_args, complete_kwargs)


@_beartype.beartype
def _wrap_fx_args_as_onnxscript_args(
    complete_args: List[_type_utils.Argument],
    complete_kwargs: Dict[str, _type_utils.Argument],
    fx_name_to_onnxscript_value: Dict[
        str, Union[torch._C.Value, Tuple[torch._C.Value, ...]]
    ],
    tracer: graph_building.TorchScriptTracingEvaluator,
) -> Tuple[tuple, dict]:
    """Map all FX arguments of a node to arguments in TorchScript graph."""

    onnxscript_args = tuple(
        _retrieve_or_adapt_input_to_graph_set(arg, fx_name_to_onnxscript_value, tracer)
        for arg in complete_args
    )
    onnxscript_kwargs = filter_incompatible_and_dtype_convert_kwargs(complete_kwargs)

    return (onnxscript_args, onnxscript_kwargs)


@_beartype.beartype
@diagnostics.diagnose_call(
    rule=diagnostics.rules.fx_node_to_onnx,
    exception_report_level=diagnostics.levels.ERROR,
    diagnostic_message_formatter=_fx_node_to_onnx_message_formatter,
)
def _export_fx_node_to_onnxscript(
    node: torch.fx.Node,
    onnxscript_graph: graph_building.TorchScriptGraph,
    fx_name_to_onnxscript_value: Dict[
        str, Union[torch._C.Value, Tuple[torch._C.Value, ...]]
    ],
    tracer: graph_building.TorchScriptTracingEvaluator,
    fx_module_with_metadata: torch.fx.GraphModule,
<<<<<<< HEAD
    export_options: options.ExportOptions,
    node_with_fixed_shape: torch.fx.Node,
=======
    options: ResolvedExportOptions,
>>>>>>> a32826fa
):
    # Record stack trace of node in diagnostic.
    node_stack_trace = node.stack_trace
    if node_stack_trace:
        diagnostic = diagnostics.export_context().inflight_diagnostic(
            rule=diagnostics.rules.fx_node_to_onnx
        )
        diagnostic.with_additional_message(
            f"### PyTorch source information\n```\n{node_stack_trace}\n```"
        )
        location = _location_from_fx_stack_trace(node_stack_trace)
        if location is not None:
            diagnostic.with_location(location)

    if node.op == "placeholder":
        # Input of graph.
        # The node.meta["val"] is generated by FakeTensorProp.
        # NOTE: add_input() intends to create nodes with shape/type
        fake_tensor = node.meta.get("val", None)
        if fake_tensor is None:
            output = onnxscript_graph.add_input(
                input_name=None,
            )
        else:
            output = onnxscript_graph.add_input(
                input_name=node.name,
                shape=fake_tensor.shape,
                dtype=fake_tensor.dtype,
            )
        assert (
            output is not None
        ), f"Node creates None with target={node.target} and name={node.name}"
        assert isinstance(output, graph_building.TorchScriptTensor)
        assert isinstance(output, onnxscript.tensor.Tensor)

        fx_name_to_onnxscript_value[node.name] = output
    elif node.op == "call_function":
        # aten ops and other stateless functions.
        if node.target == operator.getitem and isinstance(
            fx_name_to_onnxscript_value[node.args[0].name], tuple  # type: ignore[union-attr]
        ):
            onnx_tensor_tuple = fx_name_to_onnxscript_value[node.args[0].name]  # type: ignore[union-attr]
            index = node.args[1]
            output = onnx_tensor_tuple[index]  # type: ignore[index]
            assert (
                output is not None
            ), f"Node creates None with target={node.target} and name={node.name}"
            assert isinstance(output, (graph_building.TorchScriptTensor, tuple)), type(
                output
            )

            fx_name_to_onnxscript_value[node.name] = output
            return
        if node.target == operator.getitem:
            # __getitem__ on Tensor or Sequence of tensors. Not tuple.
            exporter_key = "getitem"
        elif (
            isinstance(node.target, types.BuiltinFunctionType)
            and node.target
            in function_dispatcher._SYMINT_SYMFLOAT_BUILTIN_TO_EXPORTER_KEY_TABLE
        ):
            for node_arg in node.args:
                if (not isinstance(node_arg, (torch.fx.Node, int, float))) or (
                    isinstance(node_arg, torch.fx.Node)
                    and not isinstance(
                        node_arg.meta["val"], (torch.SymInt, torch.SymFloat)
                    )
                ):
                    raise ValueError(
                        f"Unsupported node arg: {node_arg} with builtin function: {node.target},"
                        " only int/float/SymInt/SymFloat is supported with built-in ops!"
                    )

            # symbolic fx.graph contains built-in functions to calculate python values.
            exporter_key = function_dispatcher._SYMINT_SYMFLOAT_BUILTIN_TO_EXPORTER_KEY_TABLE[
                node.target  # type: ignore[index]
            ]
        elif (
            isinstance(node.target, torch._ops.OpOverload)
            and node.target in function_dispatcher._OP_OVERLOAD_TO_EXPORTER_KEY_TABLE
        ):
            exporter_key = function_dispatcher._OP_OVERLOAD_TO_EXPORTER_KEY_TABLE[
                node.target
            ]
        elif isinstance(node.target, torch._ops.OpOverloadPacket):
            # aten::sym_size is the only OverloadPacket that we support.
            # schema: aten::sym_size(Tensor self, int dim) -> Tensor
            if node.target != torch.ops.aten.sym_size:
                raise ValueError(
                    f"Unsupported OverloadPacket: {node.target}, aten.sym_size is the only allowed OverloadPacket!"
                )
            # TODO(titaiwang): aten::sym_size has overload, but fx graph is using
            # overloadpacket for some reasons.
            # https://github.com/pytorch/pytorch/issues/97201
            # We manually assigned overload for aten::sym_size.
            exporter_key = function_dispatcher._OP_OVERLOAD_TO_EXPORTER_KEY_TABLE[
                torch.ops.aten.sym_size.int
            ]
        else:
            raise RuntimeError(f"Unknown call_function target: {node.target}")
        # Only the latest opset version is only supported in atenlib for now
        symbolic_fn = function_dispatcher._ATENLIB_FUNCTIONS.get(exporter_key)
        if symbolic_fn is None:
            raise RuntimeError(f"Cannot find function for {exporter_key}")
        # Map FX inputs to ONNX inputs and fill optional inputs with default values.
        # torch_args and torch_kwargs are for op-level validation
        complete_args, complete_kwargs = _separate_input_attributes_from_arguments(node)
        (onnx_args, onnx_kwargs) = _wrap_fx_args_as_onnxscript_args(
            complete_args, complete_kwargs, fx_name_to_onnxscript_value, tracer
        )
        with evaluator.default_as(tracer):
            output: Union[  # type: ignore[no-redef]
                graph_building.TorchScriptTensor,
                Tuple[graph_building.TorchScriptTensor, ...],
            ] = symbolic_fn(*onnx_args, **onnx_kwargs)
        assert (
            output is not None
        ), f"Node creates None with target={node.target}, name={node.name}, args={onnx_args}, kwargs={onnx_kwargs}"
        # Assign type and shape from fx graph.
        _fill_tensor_meta(output, node.name, node.meta["val"])
        # One fx node could produce multiple outputs (e.g., tuple of tensors); in
        # that case, v is a tuple of TorchScriptTensors.
        assert isinstance(output, (graph_building.TorchScriptTensor, tuple)), type(
            output
        )
        if (
            export_options.op_level_debug
            and not isinstance(node.target, torch._ops.OpOverloadPacket)
            and not isinstance(node.target, types.BuiltinFunctionType)
        ):
            (
                node_with_fixed_shape_args,
                node_with_fixed_shape_kwargs,
            ) = _separate_input_attributes_from_arguments(node_with_fixed_shape)
            # TODO(titaiwang): Why some ops failed on op-level validation, but
            # successfully exported?
            (torch_args, torch_kwargs) = op_validation.wrap_fx_args_as_torch_args(
                node_with_fixed_shape_args, node_with_fixed_shape_kwargs
            )
            op_validation.validate_op_between_ort_torch(
                node_with_fixed_shape, symbolic_fn, torch_args, torch_kwargs
            )
        fx_name_to_onnxscript_value[node.name] = output
    elif node.op == "output":
        if isinstance(node.args[0], torch.fx.Node):
            onnx_tensor_or_tensor_tuple = fx_name_to_onnxscript_value[node.args[0].name]
            onnxscript_graph.register_outputs(onnx_tensor_or_tensor_tuple)
        else:
            # ONNX can't represent collection types (e.g., dictionary, tuple of tuple of
            # tensor, etc), we flatten the collection and register each element as output.
            flat_args, _ = _pytree.tree_flatten(node.args[0])
            for arg in flat_args:
                assert isinstance(
                    arg, torch.fx.Node
                ), f"arg must be a torch.fx.Node, not {type(arg)}"
                onnx_tensor_or_tensor_tuple = fx_name_to_onnxscript_value[arg.name]
                onnxscript_graph.register_outputs(onnx_tensor_or_tensor_tuple)
    elif node.op == "call_method":
        # TODO(wechi): Support call_method.
        raise RuntimeError("call_method is not supported yet.")
    elif node.op == "call_module":
        # TODO(wechi): Support call_module.
        raise RuntimeError("call_module is not supported yet.")
    elif node.op == "get_attr":
        current_attr = fx_module_with_metadata
        sub_attr_names = node.target.split(".")  # type: ignore[union-attr]
        # If node.targe is "conv.weight", the following loop first
        # assigns fx_module_with_metadata.conv to current_attr, and then
        # fx_module_with_metadata.conv.weight to current_attr.
        while sub_attr_names:
            sub_attr_name = sub_attr_names.pop(0)
            if not hasattr(current_attr, sub_attr_name):
                raise AttributeError(
                    f"Attribute {sub_attr_name} is not found in {current_attr}."
                )
            current_attr = getattr(current_attr, sub_attr_name)

        input_ = onnxscript_graph.add_initializer(node.name, current_attr)

        assert isinstance(input_, graph_building.TorchScriptTensor)
        assert isinstance(input_, onnxscript.tensor.Tensor)
        fx_name_to_onnxscript_value[node.name] = input_
        # FIXME: Refactor logic getting 'current_attr'.
        assert isinstance(current_attr, torch.Tensor)
    else:
        # TODO(wechi): Support get_attr, call_module, call_method.
        raise RuntimeError(f"Found node type not defined in torch.fx: {node.op}")


@_beartype.beartype
@diagnostics.diagnose_call(diagnostics.rules.atenlib_fx_to_onnx)
def export_fx_to_onnxscript(
<<<<<<< HEAD
    fx_module_with_metadata: torch.fx.GraphModule,
    static_reference_graph: torch.fx.Graph,
    export_options: options.ExportOptions,
=======
    fx_module_with_metadata: torch.fx.GraphModule, options: ResolvedExportOptions
>>>>>>> a32826fa
):
    """
    Export a torch.fx.GraphModule to a TorchScript graph with ONNX symbols.

    Args:
        fx_module_with_metadata: A torch.fx.GraphModule with metadata.
        static_reference_graph: torch.fx.graph object with real shape information to be
            used as a reference in op_level_debug mode.
        export_options: Export options.

    Returns:
        A TorchScript graph with ONNX symbols.
    """
    # Initialize the ONNX graph
    onnxscript_graph = graph_building.TorchScriptGraph()
    tracer = graph_building.TorchScriptTracingEvaluator(onnxscript_graph)

    # In the following loop, a TorchScript graph is created to
    # represent the input FX graph with ONNX symbols (e.g., onnx::add).
    # To connect the values to nodes in the TorchScript graph, we maintian
    # fx_name_to_onnxscript_value. Basically, we want to translate
    #   fx_tensor_x (type: torch.fx.Node) -> fx_node_1 -> fx_tensor_y (type: torch.fx.Node)
    # to
    #   fx_name_to_onnxscript_value[fx_tensor_x.name] -> onnx_node_1 -> fx_name_to_onnxscript_value[fx_tensor_y.name]
    fx_name_to_onnxscript_value: Dict[
        str,
        Union[
            graph_building.TorchScriptTensor,
            Tuple[graph_building.TorchScriptTensor, ...],
        ],
    ] = {}
    # node_fixed_shape is only used on op_level_debug purpose.
    for node, node_fixed_shape in zip(
        fx_module_with_metadata.graph.nodes, static_reference_graph.nodes
    ):
        _export_fx_node_to_onnxscript(
            node,
            onnxscript_graph,
            fx_name_to_onnxscript_value,
            tracer,
            fx_module_with_metadata,
            export_options,
            node_fixed_shape,
        )

    return onnxscript_graph<|MERGE_RESOLUTION|>--- conflicted
+++ resolved
@@ -19,19 +19,9 @@
 from torch._subclasses import fake_tensor
 
 from torch.onnx import _type_utils
-<<<<<<< HEAD
 from torch.onnx._internal import _beartype
-from torch.onnx._internal.fx import (
-    diagnostics,
-    function_dispatcher,
-    op_validation,
-    options,
-)
-=======
-from torch.onnx._internal import _beartype, onnx_proto_utils
 from torch.onnx._internal.exporter import ResolvedExportOptions
-from torch.onnx._internal.fx import diagnostics, function_dispatcher
->>>>>>> a32826fa
+from torch.onnx._internal.fx import diagnostics, function_dispatcher, op_validation
 from torch.utils import _pytree
 
 
@@ -327,12 +317,8 @@
     ],
     tracer: graph_building.TorchScriptTracingEvaluator,
     fx_module_with_metadata: torch.fx.GraphModule,
-<<<<<<< HEAD
-    export_options: options.ExportOptions,
+    options: ResolvedExportOptions,
     node_with_fixed_shape: torch.fx.Node,
-=======
-    options: ResolvedExportOptions,
->>>>>>> a32826fa
 ):
     # Record stack trace of node in diagnostic.
     node_stack_trace = node.stack_trace
@@ -459,7 +445,7 @@
             output
         )
         if (
-            export_options.op_level_debug
+            options.op_level_debug
             and not isinstance(node.target, torch._ops.OpOverloadPacket)
             and not isinstance(node.target, types.BuiltinFunctionType)
         ):
@@ -525,13 +511,9 @@
 @_beartype.beartype
 @diagnostics.diagnose_call(diagnostics.rules.atenlib_fx_to_onnx)
 def export_fx_to_onnxscript(
-<<<<<<< HEAD
     fx_module_with_metadata: torch.fx.GraphModule,
     static_reference_graph: torch.fx.Graph,
-    export_options: options.ExportOptions,
-=======
-    fx_module_with_metadata: torch.fx.GraphModule, options: ResolvedExportOptions
->>>>>>> a32826fa
+    options: ResolvedExportOptions,
 ):
     """
     Export a torch.fx.GraphModule to a TorchScript graph with ONNX symbols.
@@ -573,7 +555,7 @@
             fx_name_to_onnxscript_value,
             tracer,
             fx_module_with_metadata,
-            export_options,
+            options,
             node_fixed_shape,
         )
 
