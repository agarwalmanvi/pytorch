# Owner(s): ["oncall: distributed"]

import unittest
from copy import deepcopy
from functools import wraps

import torch
import torch.nn as nn
from torch._inductor.utils import has_triton
from torch.distributed._spmd.api import compile
from torch.distributed._spmd.gm_transformation import GraphModuleTransformation
from torch.nn.parallel import DistributedDataParallel as DDP
from torch.testing._internal.common_distributed import skip_if_lt_x_gpu
from torch.testing._internal.common_utils import run_tests
from torch.testing._internal.distributed._tensor.common_dtensor import (
    DTensorTestBase,
    with_comms as base_with_comms,
)


def with_comms(func):
    @base_with_comms
    @wraps(func)
    def wrapper(self, *args, **kwargs):
        # make sure we set different random seeds for each rank
        # otherwise we dont need DDP / SPMD
        # (we would have the same parameters and inputs everywhere)
        torch.manual_seed(self.rank)
        return func(self, *args, **kwargs)

    return wrapper


class DummyModel(nn.Module):
    def __init__(self, layers: int, dim: int):
        super().__init__()
        modules = []
        for _ in range(layers):
            modules.extend([nn.Linear(dim, dim), nn.ReLU()])
        self.mod = nn.Sequential(*modules)

    def forward(self, x):
        return self.mod(x)


class TransformationTest(DTensorTestBase):
    @property
    def world_size(self):
        return 2

    def _init(self, batch_size, layers, dim, foreach: bool = True, fused: bool = False):
        torch.manual_seed(0)
        model = DummyModel(layers, dim).cuda()
        ddp_model = DDP(deepcopy(model), device_ids=[self.rank])
        optim = torch.optim.Adam(
            model.parameters(), lr=0.01, foreach=foreach, fused=fused, capturable=True
        )
        ddp_optim = torch.optim.Adam(
            ddp_model.parameters(),
            lr=0.01,
            foreach=foreach,
            fused=fused,
            capturable=True,
        )
        batch = torch.randn(batch_size, dim).cuda()

        # materialize optimizer states
        out = model(batch)
        out.sum().backward()
        optim.step()
        optim.zero_grad()

        ddp_out = ddp_model(batch)
        ddp_out.sum().backward()
        ddp_optim.step()
        ddp_optim.zero_grad()

        self.assertEqual(ddp_out, out)
        self.assertEqual(list(ddp_model.parameters()), list(model.parameters()))
        return model, optim, ddp_model, ddp_optim

    def _test_tran_step_with_ddp(self, train_step, num_iters, batch_size, layers, dim):
        def _ddp_train_step(model, optim, batch):
            model(batch).sum().backward()
            with torch.no_grad():
                for p in model.parameters():
                    p.grad *= self.world_size
            optim.step()
            optim.zero_grad()

        model, optim, ddp_model, ddp_optim = self._init(batch_size, layers, dim)
        for _ in range(num_iters):
            batch = torch.randn(batch_size, dim).cuda()
            out = train_step(model, optim, batch)
            ddp_out = _ddp_train_step(ddp_model, ddp_optim, batch)
            self.assertEqual(list(ddp_model.parameters()), list(model.parameters()))

    @skip_if_lt_x_gpu(2)
    @with_comms
    def test_basic_transformation(self):
        batch_size = 100
        layers = 10
        dim = 100
        num_iters = 5

        @compile(gm_transformation=GraphModuleTransformation(num_iters=num_iters))
        def train_step(model, optim, batch):
            model(batch).sum().backward()
            optim.step()
            optim.zero_grad()

        self._test_tran_step_with_ddp(train_step, num_iters, batch_size, layers, dim)

    @unittest.skipIf(not has_triton(), "Inductor+gpu needs triton and recent GPU arch")
    @skip_if_lt_x_gpu(2)
    @with_comms
    def test_inductor(self):
        batch_size = 100
        layers = 10
        dim = 100
        num_iters = 5

        @compile(
            gm_transformation=GraphModuleTransformation(
                num_iters=num_iters, enable_inductor=True
            )
        )
        def train_step(model, optim, batch):
            model(batch).sum().backward()
            optim.step()
            optim.zero_grad()

        # TODO: there are issues when lowering the optimizer. Disable
        # the test for now.
        """
        self._test_tran_step_with_ddp(
            train_step, num_iters, batch_size, layers, dim
        )
        """

    @skip_if_lt_x_gpu(2)
    @with_comms
    def test_graph_optimization_with_foreach(self):
        batch_size = 100
        layers = 2
        dim = 4096
        num_iters = 5

        @compile(
            gm_transformation=GraphModuleTransformation(
                num_iters=num_iters,
                enable_graph_optimization=True,
                dump_graphs=False,
            )
        )
        def train_step(model, optim, batch):
            model(batch).sum().backward()
            optim.step()
            optim.zero_grad()

<<<<<<< HEAD
        model, optim, _, _ = self._init(batch_size, layers, dim)
        for _ in range(num_iters):
            batch = torch.randn(batch_size, dim).cuda()
            out = train_step(model, optim, batch)
=======
        self._test_tran_step_with_ddp(train_step, num_iters, batch_size, layers, dim)
>>>>>>> 5d60bd84

    @skip_if_lt_x_gpu(2)
    @with_comms
    def test_graph_optimization_with_fused(self):
        batch_size = 100
        layers = 2
        dim = 4096
        num_iters = 5

        @compile(
            gm_transformation=GraphModuleTransformation(
                num_iters=num_iters,
                enable_graph_optimization=True,
                dump_graphs=False,
            )
        )
        def train_step(model, optim, batch):
            model(batch).sum().backward()
            optim.step()
            optim.zero_grad()

        model, optim, _, _ = self._init(
            batch_size, layers, dim, foreach=False, fused=True
        )
        for _ in range(num_iters):
            batch = torch.randn(batch_size, dim).cuda()
            out = train_step(model, optim, batch)


if __name__ == "__main__":
    run_tests()<|MERGE_RESOLUTION|>--- conflicted
+++ resolved
@@ -158,14 +158,7 @@
             optim.step()
             optim.zero_grad()
 
-<<<<<<< HEAD
-        model, optim, _, _ = self._init(batch_size, layers, dim)
-        for _ in range(num_iters):
-            batch = torch.randn(batch_size, dim).cuda()
-            out = train_step(model, optim, batch)
-=======
         self._test_tran_step_with_ddp(train_step, num_iters, batch_size, layers, dim)
->>>>>>> 5d60bd84
 
     @skip_if_lt_x_gpu(2)
     @with_comms
