# Owner(s): ["module: inductor"]
import contextlib
import dataclasses
import functools
import importlib
import itertools
import os
import random
import sys
import typing
import unittest
import weakref
from typing import Callable, Tuple
from unittest.mock import patch

import numpy as np

import sympy

import torch

import torch._dynamo
import torch.nn as nn
from torch._dispatch.python import enable_python_dispatcher
from torch._dynamo.debug_utils import same_two_models
from torch._dynamo.testing import rand_strided, same
from torch._inductor.codegen.cpp import CppVecKernelChecker
from torch._inductor.graph import GraphLowering
from torch._inductor.ir import InterpreterShim
from torch._inductor.utils import run_and_get_triton_code
from torch._inductor.virtualized import V
from torch.fx.experimental.proxy_tensor import make_fx
from torch.nn import functional as F
from torch.testing import make_tensor
from torch.testing._internal.common_dtype import all_types
from torch.testing._internal.common_utils import (
    IS_CI,
    IS_MACOS,
    IS_WINDOWS,
    IS_X86,
    TEST_WITH_ASAN,
    TEST_WITH_ROCM,
    TEST_WITH_SLOW,
    TestCase as TorchTestCase,
)
from torch.utils._python_dispatch import TorchDispatchMode
from torch.utils._pytree import tree_flatten, tree_unflatten

if IS_WINDOWS and IS_CI:
    sys.stderr.write(
        "Windows CI does not have necessary dependencies for test_torchinductor yet\n"
    )
    if __name__ == "__main__":
        sys.exit(0)
    raise unittest.SkipTest("requires sympy/functorch/filelock")

importlib.import_module("functorch")
importlib.import_module("filelock")

from functorch.compile import config as functorch_config
from torch._decomp import get_decompositions
from torch._inductor import codecache, config, metrics, test_operators
from torch._inductor.codegen.cpp import cexpr, CppOverrides, CppVecOverrides
from torch._inductor.codegen.triton import texpr
from torch._inductor.codegen.wrapper import pexpr

from torch._inductor.compile_fx import (
    compile_fx,
    compile_fx_inner,
    complex_memory_overlap,
)
from torch._inductor.ir import ModularIndexing
from torch._inductor.sizevars import SizeVarAllocator
from torch._inductor.utils import has_torchvision_roi_align, timed
from torch.fx.experimental.symbolic_shapes import FloorDiv

from torch.testing._internal.inductor_utils import HAS_CPU, HAS_CUDA

HAS_MULTIGPU = HAS_CUDA and torch.cuda.device_count() >= 2
HAS_AVX2 = "fbgemm" in torch.backends.quantized.supported_engines
aten = torch.ops.aten
requires_cuda = functools.partial(unittest.skipIf, not HAS_CUDA, "requires cuda")
requires_multigpu = functools.partial(
    unittest.skipIf, not HAS_MULTIGPU, "requires multiple cuda devices"
)
slow = functools.partial(unittest.skipIf, not TEST_WITH_SLOW, "too slow")
skip_if_x86_mac = functools.partial(
    unittest.skipIf, IS_MACOS and IS_X86, "Does not work on x86 Mac"
)
vec_dtypes = [torch.float, torch.bfloat16]


# For OneDNN bf16 path, OneDNN requires the cpu has intel avx512 with avx512bw,
# avx512vl, and avx512dq at least. So we will skip the test case if one processor
# is not meet the requirement.
@functools.lru_cache(maxsize=None)
def has_bf16_support():
    import sys

    if sys.platform != "linux":
        return False
    with open("/proc/cpuinfo", encoding="ascii") as f:
        lines = f.read()
    return all(word in lines for word in ["avx512bw", "avx512vl", "avx512dq"])


unary_list = [
    torch.nn.ReLU(),
    torch.nn.Sigmoid(),
    torch.nn.Tanh(),
    torch.nn.Hardswish(),
    torch.nn.LeakyReLU(0.1, inplace=False),
    torch.nn.Hardtanh(min_val=-0.5, max_val=4, inplace=False),
    torch.nn.GELU(approximate="none"),
    torch.nn.GELU(approximate="tanh"),
    torch.nn.ReLU6(),
    torch.nn.SiLU(),
    torch.nn.Hardsigmoid(),
    lambda x: F.relu(x),
    lambda x: F.sigmoid(x),
    lambda x: F.tanh(x),
    lambda x: F.hardswish(x),
    lambda x: F.leaky_relu(x, 0.1),
    lambda x: F.hardtanh(x, min_val=-0.5, max_val=4),
    lambda x: F.gelu(x, approximate="none"),
    lambda x: F.gelu(x, approximate="tanh"),
    lambda x: F.relu6(x),
    lambda x: F.silu(x),
    lambda x: F.hardsigmoid(x),
    lambda x: torch.relu(x),
    lambda x: torch.sigmoid(x),
    lambda x: torch.tanh(x),
    lambda x: x.relu(),
    lambda x: x.sigmoid(),
    lambda x: x.tanh(),
]


binary_list = [
    lambda x, y: torch.add(x, y),  # call_function
    lambda x, y: torch.add(y, x),  # call_function
    lambda x, y: x.add(y),  # call_method
    lambda x, y: x.add_(y),  # call_method
    lambda x, y: torch.sub(x, y),  # call_function
    lambda x, y: x.sub(y),  # call_method
    lambda x, y: x.sub_(y),  # call_method
]


def requires_decomp(fn):
    """Decorator to disable test if a decomp is missing"""

    def wrap_test(test):
        @functools.wraps(test)
        def maybe_test(*args, **kwargs):
            if len(get_decompositions([fn])) == 0:
                raise unittest.SkipTest(f"requires decomp for {fn.__name__}")
            return test(*args, **kwargs)

        return maybe_test

    return wrap_test


class TestCase(TorchTestCase):
    @classmethod
    def setUpClass(cls):
        super().setUpClass()
        cls._stack = contextlib.ExitStack()
        cls._stack.enter_context(
            config.patch(
                {
                    "debug": True,
                    "cpp.min_chunk_size": 1,
                    "triton.autotune_pointwise": False,  # too slow
                    "implicit_fallbacks": False,
                }
            )
        )

    @classmethod
    def tearDownClass(cls):
        cls._stack.close()
        super().tearDownClass()

    def setUp(self):
        torch._dynamo.reset()
        super().setUp()

    def tearDown(self):
        super().tearDown()
        torch._dynamo.reset()


class ToTuple(torch.nn.Module):
    def forward(self, x):
        return (x,)


@dataclasses.dataclass
class InputGen:
    n: int
    device: str

    def dense(self):
        return torch.randn((self.n, self.n), device=self.device)

    def transposed(self):
        return self.dense().transpose(0, 1)

    def strided(self):
        return torch.randn((self.n * 2, self.n * 3), device=self.device)[
            self.n :, self.n :: 2
        ]

    def broadcast1(self):
        return torch.randn((self.n,), device=self.device)

    def broadcast2(self):
        return torch.randn((1, self.n, 1), device=self.device)

    def broadcast3(self):
        return torch.randn((1,), device=self.device)

    def double(self):
        return torch.randn((self.n, self.n), device=self.device, dtype=torch.double)

    def int(self):
        return torch.arange(self.n, device=self.device, dtype=torch.int32)


def compute_grads(args, kwrags, results, grads):
    def gather_leaf_tensors(args, kwargs):
        args, _ = tree_flatten(args)
        kwargs, _ = tree_flatten(kwargs)
        args = args + kwargs
        leaf_tensors = [
            arg for arg in args if isinstance(arg, torch.Tensor) and arg.requires_grad
        ]
        return leaf_tensors

    flat_results, _ = tree_flatten(results)
    flat_diff_results = [r for r in flat_results if r.requires_grad]
    assert len(flat_diff_results) > 0

    leaf_tensors = gather_leaf_tensors(args, kwrags)
    assert len(leaf_tensors) > 0
    return torch.autograd.grad(
        flat_diff_results,
        leaf_tensors,
        grads,
        allow_unused=True,
        retain_graph=True,
    )


def clone_preserve_strides(x):
    if not isinstance(x, torch.Tensor):
        return x
    buffer = torch.as_strided(
        x, (x.untyped_storage().size() // x.element_size(),), (1,), 0
    ).clone()
    out = torch.as_strided(buffer, x.size(), x.stride(), x.storage_offset())
    return out


@patch.object(config, "debug", True)
def run_and_get_cpp_code(fn, args):
    torch._dynamo.reset()
    import io
    from contextlib import redirect_stdout

    f = io.StringIO()
    with redirect_stdout(f):
        fn(*args)
    s = f.getvalue()
    return s


def check_model(
    self: TestCase,
    model,
    example_inputs,
    kwargs=None,
    *,
    atol=None,
    rtol=None,
    check_lowp=True,
    exact_dtype=True,
    nopython=True,
    copy_to_cuda=True,
    reference_in_float=True,
    assert_equal=True,
    check_gradient=False,
):
    kwargs = kwargs or {}
    torch._dynamo.reset()

    ref_inputs = [clone_preserve_strides(x) for x in example_inputs]
    ref_kwargs = kwargs
    has_lowp_args = False
    original_lowp_dtype = torch.half

    if reference_in_float:
        # check_lowp is ignored here, it's kept just to be able to call `common` with extra arg
        def upcast_fn(x):
            nonlocal has_lowp_args
            if isinstance(x, torch.Tensor) and (
                x.dtype == torch.float16 or x.dtype == torch.bfloat16
            ):
                has_lowp_args = True
                return x.float()
            else:
                return x

        def get_original_lowp_dtype(example_inputs):
            dtypes = [x.dtype for x in example_inputs if isinstance(x, torch.Tensor)]
            dtype_set = set(dtypes)
            return dtype_set.pop() if len(dtype_set) == 1 else torch.half

        ref_inputs = list(map(upcast_fn, example_inputs))
        ref_kwargs = {k: upcast_fn(v) for k, v in kwargs.items()}
        if has_lowp_args:
            original_lowp_dtype = get_original_lowp_dtype(example_inputs)
            if hasattr(model, "to"):
                model = model.to(torch.float)

    torch.manual_seed(0)

    correct = model(*ref_inputs, **ref_kwargs)
    # downcast the model back if needed
    if reference_in_float and has_lowp_args:
        if hasattr(model, "to"):
            model = model.to(original_lowp_dtype)

    torch._inductor.metrics.reset()

    called = False

    def compile_fx_wrapper(model_, example_inputs_):
        nonlocal called
        called = True
        return compile_fx(model_, example_inputs_)

    def run(*ex, **kwargs):
        return model(*ex, **kwargs)

    run = torch._dynamo.optimize(compile_fx_wrapper, nopython=nopython)(run)

    torch.manual_seed(0)
    actual = run(*example_inputs, **kwargs)
    # if not called:
    #     exp = torch._dynamo.explain(run, *example_inputs)
    #     print("Explain:", exp[0])
    #     for graph in exp[2]:
    #         print("Graph", graph)
    assert called, "Ran graph without calling compile_fx"
    assert type(actual) == type(correct)

    correct_flat, correct_spec = tree_flatten(correct)
    actual_flat, _ = tree_flatten(actual)
    if reference_in_float:
        correct_flat = tuple(
            y.to(x.dtype)
            if isinstance(y, torch.Tensor) and y.dtype.is_floating_point
            else y
            for x, y in zip(actual_flat, correct_flat)
        )
        correct = tree_unflatten(correct_flat, correct_spec)

    if assert_equal:
        self.assertEqual(
            actual,
            correct,
            atol=atol,
            rtol=rtol,
            equal_nan=True,
            exact_dtype=exact_dtype,
        )
        # In case of input mutations, check that inputs are the same
        self.assertEqual(
            ref_inputs,
            example_inputs,
            atol=atol,
            rtol=rtol,
            equal_nan=True,
            # our testing sometimes uses higher precision inputs for the reference
            exact_dtype=False,
        )
    else:
        for correct_val, actual_val in zip(correct_flat, actual_flat):
            if isinstance(correct_val, torch.Tensor):
                assert correct_val.device == actual_val.device
                assert correct_val.size() == actual_val.size()
                assert correct_val.stride() == actual_val.stride()
                assert correct_val.layout == actual_val.layout
                if exact_dtype:
                    assert correct_val.dtype == actual_val.dtype

    if check_gradient:
        # generate random unit norm gradients
        grads = [
            torch.rand(r.shape, device=r.device, dtype=r.dtype)
            for r in correct_flat
            if r.requires_grad
        ]
        for g in grads:
            g /= g.norm()

        correct_grad = compute_grads(ref_inputs, ref_kwargs, correct, grads)
        actual_grad = compute_grads(example_inputs, kwargs, actual, grads)

        self.assertEqual(
            actual_grad,
            correct_grad,
            atol=atol,
            rtol=rtol,
            equal_nan=True,
            exact_dtype=exact_dtype,
        )

    torch._dynamo.reset()


@torch._inductor.config.patch("triton.cudagraphs", False)
def check_model_cuda(
    self: TestCase,
    model,
    example_inputs,
    kwargs=None,
    *,
    atol=None,
    rtol=None,
    check_lowp=True,
    exact_dtype=True,
    nopython=True,
    copy_to_cuda=True,
    reference_in_float=True,
    assert_equal=True,
    check_gradient=False,
):
    kwargs = kwargs or {}
    if hasattr(model, "to"):
        model = model.to("cuda")

    def copy_fn(x):
        # preserve strides of the input on the device
        if not isinstance(x, torch.Tensor):
            return x
        return torch.empty_strided(
            x.size(), x.stride(), device="cuda", dtype=x.dtype
        ).copy_(x)

    if copy_to_cuda:
        example_inputs = tuple(copy_fn(x) for x in example_inputs)

    check_model(
        self,
        model,
        example_inputs,
        kwargs,
        atol=atol,
        rtol=rtol,
        exact_dtype=exact_dtype,
        nopython=nopython,
        reference_in_float=reference_in_float,
        assert_equal=assert_equal,
        check_gradient=check_gradient,
    )

    if check_lowp:

        def downcast_fn(x):
            if not isinstance(x, torch.Tensor) or not x.dtype == torch.float:
                return x
            return torch.empty_strided(
                x.size(), x.stride(), device="cuda", dtype=torch.half
            ).copy_(x)

        example_inputs = list(map(downcast_fn, example_inputs))
        if hasattr(model, "to"):
            model = model.to(torch.half)
        if rtol is not None:
            rtol = max(2e-3, rtol)
        check_model(
            self,
            model,
            example_inputs,
            kwargs,
            atol=atol,
            rtol=rtol,
            exact_dtype=exact_dtype,
            nopython=nopython,
            reference_in_float=reference_in_float,
            assert_equal=assert_equal,
            check_gradient=check_gradient,
        )


class SweepInputs2:
    input_gen_types1 = [
        "dense",
        "transposed",
        "strided",
        "broadcast1",
        "broadcast2",
        "broadcast3",
        "double",
        "int",
    ]
    input_gen_types2 = input_gen_types1
    gen = None

    @staticmethod
    def kernel(a, b):
        return (a + b,)

    @classmethod
    def gen_template(cls, name1, name2):
        def test(self):
            check_model(
                self,
                cls.kernel,
                (
                    getattr(cls.gen, name1)(),
                    getattr(cls.gen, name2)(),
                ),
            )

        test.__name__ = f"test_{cls.gen.device}_{name1}_{name2}"
        setattr(cls, test.__name__, test)

    @classmethod
    def populate(cls):
        for name1 in cls.input_gen_types1:
            for name2 in cls.input_gen_types2:
                cls.gen_template(name1, name2)


class TestIndexingSimplification(TorchTestCase):
    def test_indexing_simplification(self):
        sizevars = SizeVarAllocator()
        i0 = sympy.Symbol("i0", integer=True)
        i1 = sympy.Symbol("i1", integer=True)
        i2 = sympy.Symbol("i2", integer=True)
        r3 = sympy.Symbol("r3", integer=True)

        var_ranges = {i0: 3136, i1: 64, i2: 32, r3: 3}
        expr = (
            128 * i2
            + ModularIndexing(i1, 1, 64)
            + 64 * ModularIndexing(i1 + 64 * r3, 64, 2)
        )
        # check that `i1//64` is removed when i1 is always less than 64,
        # and the next simplificaton doesn't happen
        self.assertEqual(
            sizevars.simplify_with_ranges(expr, var_ranges),
            i1 + 128 * i2 + 64 * ModularIndexing(r3, 1, 2),
        )
        # all the modular indexing should be removed when the body cant be larger than the modulus
        var_ranges[r3] = 2
        self.assertEqual(
            sizevars.simplify_with_ranges(expr, var_ranges), i1 + 128 * i2 + 64 * r3
        )
        # if there are negative terms in ModularIndexing base, we cannot replace it with FloorDiv
        expr = ModularIndexing(i1 - 15, 1, 64)
        self.assertEqual(
            sizevars.simplify_with_ranges(expr, var_ranges),
            ModularIndexing(i1 - 15, 1, 64),
        )
        # small terms should be kept if the rest is not guaranteed to be divisible
        self.assertEqual(
            sizevars.simplify_with_ranges(FloorDiv(r3 + i2 + i1, 32), var_ranges),
            FloorDiv(r3 + i2 + i1, 32),
        )

        expr = ModularIndexing(2 * i2 + r3, 1, 64)
        # modular indexing is removed if base is smaller than modulo
        self.assertEqual(sizevars.simplify_with_ranges(expr, var_ranges), 2 * i2 + r3)

        # check the same thing but with symbolic divisor
        self.assertEqual(FloorDiv(r3 * i0, r3), i0)
        self.assertEqual(ModularIndexing(r3 * i0, r3, 10), ModularIndexing(i0, 1, 10))

        # (10*i) % 10 is always zero and should get optimized away
        self.assertEqual(
            ModularIndexing(i0 + i1 * 10, 1, 10), ModularIndexing(i0, 1, 10)
        )

        # ((20*i)//2) % 10 is always zero and should get optimized away
        self.assertEqual(
            ModularIndexing(i0 + i1 * 20, 2, 10), ModularIndexing(i0, 2, 10)
        )

        # the same things happens with symbolic divisor
        self.assertEqual(
            ModularIndexing(i0 + i1 * i2 * r3, i2, r3), ModularIndexing(i0, i2, r3)
        )

        # if there are negative terms, we cannot optimize away zero terms due to https://github.com/openai/triton/issues/619
        self.assertEqual(
            ModularIndexing(-i0 + i1 * 20, 2, 10), ModularIndexing(-i0 + i1 * 20, 2, 10)
        )
        self.assertEqual(
            ModularIndexing(-15 + i1 * 20, 2, 10), ModularIndexing(-15 + i1 * 20, 2, 10)
        )

        # Constant fold from divisor into base
        self.assertEqual(ModularIndexing(i0 * 4, 2, 10), ModularIndexing(i0 * 2, 1, 10))
        self.assertEqual(FloorDiv(i0 * 4, 2), i0 * 2)

        # Nested modular indexing is correctly simplified
        var_ranges = {"i1": 13, "i2": 121}
        expr = ModularIndexing(ModularIndexing(121 * i1 + i2, 1, 784), 1, 28)
        self.assertEqual(sizevars.simplify_with_ranges(expr, var_ranges), expr)
        expr = ModularIndexing(ModularIndexing(121 * i1 + i2, 1, 784) + 1, 1, 28)
        self.assertEqual(sizevars.simplify_with_ranges(expr, var_ranges), expr)
        var_ranges = {"i2": 784}
        expr = ModularIndexing(ModularIndexing(i2, 1, 28), 7, 4)
        expected = FloorDiv(ModularIndexing(i2, 1, 28), 7)
        self.assertEqual(sizevars.simplify_with_ranges(expr, var_ranges), expected)
        expr = ModularIndexing(ModularIndexing(i2, 1, 28) + 1, 7, 4)
        self.assertEqual(sizevars.simplify_with_ranges(expr, var_ranges), expr)

    def test_indexing_join(self):
        sizevars = SizeVarAllocator()
        i0 = sympy.Symbol("i0", integer=True)
        i1 = sympy.Symbol("i1", integer=True)
        i2 = sympy.Symbol("i2", integer=True)

        # join two ModularIndexing calls into one larger one when possible
        expr1 = ModularIndexing(i0, 1, 32) + 32 * ModularIndexing(i0, 32, 4)
        self.assertEqual(
            sizevars.simplify_with_ranges(expr1, {}), ModularIndexing(i0, 1, 128)
        )

        # it should also work with a scale
        self.assertEqual(
            sizevars.simplify_with_ranges(2 * expr1, {}),
            2 * ModularIndexing(i0, 1, 128),
        )

        # it should work when divisor is not 1
        expr2 = ModularIndexing(i0, 3, 32) + 32 * ModularIndexing(i0, 32 * 3, 4)
        simplified = sizevars.simplify_with_ranges(expr2, {})
        self.assertEqual(simplified, ModularIndexing(i0, 3, 128))
        self.assertEqual(expr2.subs({i0: 39485}), simplified.subs({i0: 39485}))

        # it should not happen in this case as the modulus is wrong
        expr3 = ModularIndexing(i0, 1, 30) + 32 * ModularIndexing(i0, 32, 4)
        self.assertEqual(sizevars.simplify_with_ranges(expr3, {}), expr3)

        # check that it also works with a modulus>1
        expr4 = ModularIndexing(i0, 10, i1) + i1 * ModularIndexing(i0, i1 * 10, i2)
        res0 = expr4.subs({i0: 24056, i1: 13, i2: 19})
        simplified = sizevars.simplify_with_ranges(expr4, {})
        res1 = simplified.subs({i0: 24056, i1: 13, i2: 19})
        self.assertEqual(res0, res1)
        self.assertEqual(simplified, ModularIndexing(i0, 10, i1 * i2))

        # and also works with an offset
        self.assertEqual(
            sizevars.simplify_with_ranges(expr4 + 10, {}),
            ModularIndexing(i0, 10, i1 * i2) + 10,
        )

        # works for ModularIndexing + FloorDiv
        expr5 = 197 * FloorDiv(i0, 197) + ModularIndexing(i0, 1, 197)
        simplified = sizevars.simplify_with_ranges(expr5, {})
        self.assertEqual(simplified, i0)
        self.assertEqual(expr5.subs({i0: 39485}), simplified.subs({i0: 39485}))

        # works with a scale
        self.assertEqual(
            sizevars.simplify_with_ranges(2 * expr5, {}),
            2 * i0,
        )

        # divisor != 1
        expr6 = 197 * FloorDiv(i0, 197 * 3) + ModularIndexing(i0, 3, 197)
        simplified = sizevars.simplify_with_ranges(expr6, {})
        self.assertEqual(simplified, FloorDiv(i0, 3))
        self.assertEqual(expr6.subs({i0: 39485}), simplified.subs({i0: 39485}))


class CommonTemplate:
    def test_bool(self):
        def fn(a, b):
            return (
                a + b,
                a * b,
                a & b,
                a | b,
                a ^ b,
                torch.logical_and(a, b),
                torch.logical_or(a, b),
                torch.logical_not(a),
                torch.sign(b),
            )

        self.common(
            fn,
            (
                torch.tensor([True, False, True, False]),
                torch.tensor([False, False, True, True]),
            ),
        )

    def test_add_const_int(self):
        def fn(a):
            return (a + 1, torch.add(a, 1, alpha=2))

        self.common(fn, (torch.randn(32),))

    def test_add_const_float(self):
        def fn(a):
            return (a + 1.5,)

        self.common(fn, (torch.randn(32),))

    def test_add_inplace_permuted(self):
        def fn(x, y):
            return x.add_(y)

        x = torch.ones([2, 12, 13, 17]).transpose(1, 2)
        y = torch.randn([2, 13, 1, 17])

        self.common(fn, (x, y))

    def test_concat_add_inplace(self):
        def fn(x, y, z):
            return torch.cat([x, y], dim=1).add_(z)

        x = torch.randn([2, 12, 14, 14])
        y = torch.randn([2, 12, 14, 14])
        z = torch.randn([2, 24, 14, 14])

        self.common(fn, (x, y, z))

    def test_abs(self):
        def fn(a):
            return (a / (torch.abs(a) + 1),)

        self.common(fn, (torch.randn(17),))

    def test_sgn(self):
        def fn(a):
            return torch.sgn(a), torch.sgn(a + 1) - 1

        self.common(fn, [torch.linspace(-10, 10, 41)])

    def test_randn_generator(self):
        def fn(a, generator):
            torch.randn([20, 20], generator=generator, device=a.device)

        self.common(fn, (torch.linspace(-10, 10, 41), None))

        # generator not yet supported in dynamo
        with self.assertRaisesRegex(torch._dynamo.exc.Unsupported, "Generator"):
            self.common(fn, (torch.linspace(-10, 10, 41), torch.Generator(self.device)))

    def test_sgn_extremal(self):
        def fn(a):
            return (torch.sgn(a),)

        self.common(fn, [torch.tensor([np.nan, np.inf, -np.inf, 0])])

    def test_max_min(self):
        def fn(a, b):
            return (torch.maximum(a, b), torch.minimum(a, b))

        self.common(fn, (torch.randn(8), torch.randn(8)))
        t1 = torch.randn(8)
        t1[0] = float("nan")
        t2 = torch.randn(8)
        t2[1] = float("nan")
        self.common(fn, (t1, t2))

    def test_neg_max_uint8(self):
        # https://github.com/pytorch/pytorch/issues/93380
        def fn(a, b):
            c = torch.neg(a)
            return torch.maximum(b, c)

        a = torch.randint(256, (1,), dtype=torch.uint8)
        b = torch.randint(256, (8390,), dtype=torch.uint8)
        self.common(fn, (a, b))

    def test_compar(self):
        def fn(x):
            return x.gt(3.5), x.ge(3.5), x.eq(3.5), x.le(2.5), x.lt(3.5), x.ne(3.5)

        a = torch.tensor([3])
        self.common(fn, (a,))

    def test_horizonal_fusion1(self):
        def fn(a, b, c):
            return (a + b, a - c, b * c)

        self.common(
            fn, (torch.randn(8, 16, 16), torch.randn(8, 16, 16), torch.randn(1, 16, 1))
        )

    def test_horizonal_fusion2(self):
        def fn(a, b, c):
            return a + 1, b + 2, c + 3

        self.common(fn, (torch.randn(8, 16, 8), torch.randn(8, 16), torch.randn(16, 8)))

    def test_vertical_fusion1(self):
        def fn(sa, ct, p):
            # From torchbench.pyhpc_equation_of_state
            v17 = -3.087032500374211e-7
            v18 = -1.988366587925593e-8
            v19 = -1.061519070296458e-11
            v20 = 1.550932729220080e-10
            t15 = v19 * ct
            t19 = v17 + ct * (v18 + t15) + v20 * sa
            t20 = 1.0 / t19
            t128 = t19 * p
            return t20 + t128

        self.common(
            fn,
            (
                torch.randn(204, 204, 26),
                torch.randn(204, 204, 26),
                torch.randn(26),
            ),
        )
        self.assertEqual(torch._inductor.metrics.generated_kernel_count, 1)

    def test_forced_buffer_realize(self):
        # Test torch._test_inductor_realize forces a buffer to be realized
        def fn(a):
            b = test_operators.realize(a * 2)
            return (b * 2,)

        self.common(fn, (torch.randn(10),))
        self.assertEqual(torch._inductor.metrics.ir_nodes_pre_fusion, 2)

    def test_scheduler_vertical_fusion1(self):
        realize = test_operators.realize

        def fn(sa, ct, p):
            # From torchbench.pyhpc_equation_of_state
            v17 = -3.087032500374211e-7
            v18 = -1.988366587925593e-8
            v19 = -1.061519070296458e-11
            v20 = 1.550932729220080e-10
            t15 = realize(v19 * ct)
            t19 = realize(v17 + ct * (v18 + t15) + v20 * sa)
            t20 = realize(1.0 / t19)
            t128 = realize(t19 * p)
            return t20 + t128

        self.common(
            fn,
            (
                torch.randn(204, 204, 26),
                torch.randn(204, 204, 26),
                torch.randn(26),
            ),
        )
        self.assertEqual(torch._inductor.metrics.ir_nodes_pre_fusion, 5)
        self.assertEqual(
            torch._inductor.metrics.generated_kernel_count,
            1 if self.device == "cuda" else 3,
        )

    def test_sum1(self):
        def fn(a, b):
            return ((a + b).sum(-1),)

        self.common(fn, (torch.randn(8, 8), torch.randn(8, 8)))

    def test_sum2(self):
        def fn(a, b):
            return ((a + b).sum([1, 2]), (a + b).sum(-1))

        self.common(fn, (torch.randn(8, 9, 3, 21), torch.randn(8, 9, 3, 21)))

    def test_sum3(self):
        def fn(a, b):
            r1 = a + b
            r2 = r1.sum(-1)
            r3 = torch.squeeze(b) + 10
            return (r1, r2, r3)

        # Mismatched elements: 2 / 10 (20.0%)
        # Greatest absolute difference: 0.0029296875 at index (8,) (up to 1e-05 allowed)
        # Greatest relative difference: 0.0017482517482517483 at index (6,) (up to 0.001 allowed)
        self.common(fn, (torch.randn(10, 10), torch.randn(1, 10)), atol=1e-5, rtol=2e-3)

    def test_sum4(self):
        def fn(a):
            b = a + 1
            c = b.sum(-1)
            d = c + 3
            e = d.sum(-1)
            f = e + 5
            return (f, e, d, c, b)

        self.common(fn, (torch.randn(1, 16, 8, 8),))

    def test_sum5(self):
        def fn(a):
            b = a + 1
            c = b.sum(-1)
            d = c + 3
            e = d.sum(-1)
            f = e + 5
            return (f,)

        self.common(fn, (torch.randn(1, 17, 8, 9),))

    def test_reduction1(self):
        def fn(a):
            return (a.sum(), a.max(), a.min(), a.argmax(), a.argmin())

        self.common(fn, (torch.tensor([float("-inf"), 0.0, float("inf")]),))

    @skip_if_x86_mac()
    def test_reduction2(self):
        def fn(a):
            # FIXME: a.argmax
            return (a.sum(), a.max(), a.min(), a.argmin())

        self.common(fn, (torch.full((4,), float("inf")),))

    @skip_if_x86_mac()
    def test_reduction3(self):
        def fn(a):
            # FIXME: a.argmin
            return (a.sum(), a.max(), a.min(), a.argmax())

        self.common(fn, (torch.full((4,), float("-inf")),))

    def test_reduction4(self):
        if self.device == "cpu":
            raise unittest.SkipTest("Non-deterministic CPU results")

        def fn(a):
            return (a.argmax(-1), a.argmin(-1))

        inputs = (torch.ones(128), torch.ones(4, 4, 1))
        for i in inputs:
            self.common(fn, (i,))

    @config.patch(unroll_reductions_threshold=1)
    def test_reduction5(self):
        if self.device == "cpu":
            raise unittest.SkipTest("Non-deterministic CPU results")

        def fn(a):
            return (a.sum(), a.max(), a.min(), a.argmax())

        self.common(fn, (torch.full((4,), float("-inf")),))

    def test_unroll_small_reduction(self):
        def fn(x):
            val1, index1 = x.min(-1)
            val2, index2 = x.max(-1)
            return (
                val1,
                index1,
                val2,
                index2,
                x.sum(-1),
                (x > 1).any(-1),
                (x > 0).all(-1),
                x.argmin(-1),
                x.argmax(-1),
                x.amin(-1),
                x.amax(-1),
                x.aminmax(),
            )

        with config.patch(unroll_reductions_threshold=8):
            # small sized reductions will get unrolled
            self.common(fn, (torch.randn(8, 3),))
        torch._dynamo.reset()
        with config.patch(unroll_reductions_threshold=1):
            # make sure things also work if they aren't unrolled
            self.common(fn, (torch.randn(8, 3),))

    def test_multilayer_low_prec(self):
        # fp16 nyi for cpu
        if self.device == "cpu":
            raise unittest.SkipTest("requires CUDA")

        def fn(a):
            return torch.mean(a)

        self.common(fn, ((torch.rand((10, 3, 352, 352), dtype=torch.float16),)))

    def test_expanded_reduction(self):
        if self.device == "cpu":
            raise unittest.SkipTest(
                "https://github.com/pytorch/torchdynamo/issues/1697"
            )

        def fn(x, y):
            z = x * y
            return z.sum((0, 1))

        self.common(fn, (torch.randn(2, 197, 256), torch.randn(2, 1, 256)))

    def test_min_max_reduction(self):
        def fn(a, b):
            return (
                (a + b).max(),
                (a + b).min(),
                torch.amax(a + 1, keepdim=True),
                torch.amin(b + 1, keepdim=True),
            )

        for dtype in [torch.float, torch.bfloat16, torch.float16]:
            self.common(fn, (torch.randn(8, 8).to(dtype), torch.randn(8, 8).to(dtype)))

    def test_fmin_fmax(self):
        def fn(a, b):
            return (
                torch.fmin(a, b),
                torch.fmax(a, b),
                torch.fmax(a + 1, torch.tensor(0.0)),
            )

        self.common(
            fn,
            (
                torch.tensor(
                    [-10.0, 10.0, float("nan"), float("nan"), float("nan"), 3, 4]
                ),
                torch.tensor(
                    [float("nan"), float("nan"), -10.0, 10.0, float("nan"), 4, 3]
                ),
            ),
        )

    def test_sum_int(self):
        def fn(x):
            return 2 * x.sum(-1) + x.sum()

        dtypes = torch.bool, torch.uint8, torch.int
        inps = [torch.randint(2, (64,), dtype=dtype) for dtype in dtypes]
        for i in inps:
            self.common(fn, (i,), check_lowp=False)

    def test_sum_dtype(self):
        def fn(x):
            return x * x.sum(-1, dtype=torch.double) + x.sum(dtype=torch.double)

        self.common(fn, (torch.ones(32, 32) * 70,))

    def test_clamp(self):
        def fn(a, b):
            return (a.clamp(-0.1, 0.1), b.clamp(0), torch.clamp(a + b, max=0))

        self.common(fn, (torch.randn(8, 8), torch.randn(8, 8)))

    def test_clamp_type_promotion(self):
        def fn(a):
            b = torch.tensor(1.0, dtype=torch.double, device=self.device)
            c = torch.full((4,), 2, device=self.device)
            return a.clamp(min=b, max=c)

        self.common(fn, (torch.randint(4, (4,)),))

    def test_arange1(self):
        def fn(x):
            rng1 = torch.arange(8 * 8, dtype=torch.float32, device=x.device).view(8, 8)
            rng2 = torch.arange(10, 18, device=x.device)
            tmp = x * rng1
            return tmp, tmp + rng2

        self.common(fn, (torch.randn(8, 8),))

    def test_arange2(self):
        def fn(x):
            rng1 = torch.arange(8, device=x.device)
            return (x + rng1,)

        self.common(fn, (torch.randint(4, (8, 8)),), check_lowp=False)

    def test_arange3(self):
        def fn(x):
            return x + torch.ops.aten.arange.start_step(
                0, 53, 4, dtype=torch.int64, device=x.device
            )

        self.common(fn, (torch.randn(14),))

    def test_arange4(self):
        def fn(x):
            return x - torch.arange(512, -512, -1.0, device=x.device)

        self.common(fn, (torch.randn(1024),))

    def test_arange5(self):
        def fn(step, device):
            return torch.arange(512, -512, step, device=device)

        compiled_fn = torch._dynamo.optimize()(fn)

        # NOTE: use assertEqual to check dtypes which self.common doesn't do
        for step in (-1, -1.0):
            expect = fn(step, self.device)
            actual = compiled_fn(step, self.device)
            self.assertEqual(expect, actual)
        self.assertEqual(expect, actual)

    def test_arange6(self):
        def fn(x):
            return torch.arange(0.1, 8.0001, 1, dtype=x.dtype, device=x.device)

        # Test that float arguments are truncated to int when dtype is set explicitly
        make_arg = functools.partial(make_tensor, device="cpu", requires_grad=False)
        self.common(fn, (make_arg(1, dtype=torch.float32),))
        self.common(fn, (make_arg(1, dtype=torch.int64),))

    def test_linspace1(self):
        def fn(x):
            return torch.linspace(0.125, 0.875, 7, device=x.device) + x

        self.common(fn, (torch.randn(1, 7),))

    def test_linspace2(self):
        def fn(x):
            return torch.linspace(0, 2, 1, device=x.device) + x

        self.common(fn, (torch.randn(1, 1),))

    def test_linspace3(self):
        def fn(x):
            return torch.linspace(0, 2, 0, device=x.device)

        self.common(fn, (torch.Tensor([]),))

    def test_tensor1(self):
        def fn(x):
            return torch.tensor([1], device=x.device) + x, torch.tensor(
                5, device=x.device
            )

        self.common(fn, (torch.randn(10),))

    def test_tensor2(self):
        def fn(x):
            return torch.tensor(list(range(2, 40, 2)), device=x.device) + x

        self.common(fn, (torch.randn(1),))

    def test_tensor3(self):
        def fn(x):
            return (
                torch.tensor([], device=x.device),
                torch.tensor([1, 2], device=x.device) + 1,
                torch.tensor([1, 2, 3], device=x.device) + 2,
                torch.tensor([1, 2, 3, 4], device=x.device) + x,
            )

        self.common(fn, [torch.randn(4)])

    def test_views1(self):
        def fn1(x, y):
            return (x.view(size2) + y,)

        def fn2(x, y):
            return ((x + 1).view(size2) + y,)

        views = [
            ([5 * 7], [5, 7]),
            ([2 * 3 * 4 * 5 * 6 * 7], [2, 3, 4, 5, 6, 7]),
            ([2 * 3, 4, 5, 6 * 7], [2, 3, 4, 5, 6, 7]),
            ([10 * 5, 20], [10, 5, 20]),
            ([1, 10, 1], [10]),
            ([10, 1, 10, 1, 10], [10, 100]),
            ([2, 2, 2, 2], [4, 4]),
        ]
        for size1, size2 in views:
            self.common(fn1, (torch.randn(size1), torch.randn(size2)))
            self.common(fn2, (torch.randn(size1), torch.randn(size2)))

        for size2, size1 in views:
            self.common(fn1, (torch.randn(size1), torch.randn(size2)))
            self.common(fn2, (torch.randn(size1), torch.randn(size2)))

    def test_views2(self):
        def fn1(x):
            return (x.view(size2) + 1,)

        def fn2(x):
            return ((x * 2).view(size2) + 1,)

        for size1, size2 in [
            ([2, 2, 2, 2], [4, -1]),
            ([10, 1, 10, 1, 10], [-1, 100]),
            ([10 * 5, 20], [10, -1, 20]),
        ]:
            self.common(fn1, (torch.randn(size1),))
            self.common(fn2, (torch.randn(size1),))

    def test_views3(self):
        # example taken from hf_BigBird
        def forward(arg1, arg2):
            index = torch.ops.aten.index(arg1, [arg2])
            view_1 = torch.ops.aten.view(index, [1, 2232, 64])
            view_2 = torch.ops.aten.view(view_1, [1, 12, 62, 192])
            return view_2

        self.common(
            forward,
            (
                rand_strided((64, 64), (64, 1), torch.float32),
                rand_strided((2232,), (1,), torch.int64),
            ),
        )

    def test_views4(self):
        # example taken from hf_BigBird
        def forward(arg1, arg2):
            arg1 = arg1.index_select(0, arg2)
            arg1 = torch.ops.aten.view(arg1, [2, 3, 4, 5, 5])
            arg1 = torch.ops.aten.view(arg1, [2, 3, 2, 10, -1])
            return arg1

        self.common(
            forward,
            (
                torch.randn(12, 5, 5),
                torch.randint(0, 11, (24,)),
            ),
        )

    def test_relu(self):
        def fn(a, b):
            return (torch.relu(a), torch.relu(a + b) / 10)

        self.common(fn, (torch.randn(8, 8), torch.randn(8, 8)))

    def test_exp(self):
        def fn(a, b):
            return (torch.exp(a), torch.exp(a + b))

        self.common(fn, (torch.randn(8, 8), torch.randn(8, 8)))

    def test_exp2(self):
        def fn(a, b):
            return (torch.exp2(a), torch.exp2(a + b), torch.pow(2, -torch.abs(a - b)))

        self.common(fn, (torch.randn(8, 8), torch.randn(8, 8)))

    def test_sigmoid(self):
        def fn(a, b):
            return (torch.sigmoid(a), torch.sigmoid(a + b))

        self.common(fn, (torch.randn(8, 8), torch.randn(8, 8)))

    def test_round(self):
        def fn(a, b):
            return torch.round(a), torch.round(b + 1), torch.round(a, decimals=2)

        # without manual_seed, there is some chance this test fails due to:
        # https://github.com/openai/triton/issues/530
        torch.manual_seed(0)

        # with *100 we are always getting a number exactly at .5 which we don't do right in half
        self.common(fn, (torch.randn(8, 8) * 100, torch.randn(8, 8) * 10))

    def test_round_correctness(self):
        if self.device == "cuda":
            raise unittest.SkipTest("need to debug tl.libdevice on A100/V100")

        def fn(a):
            return torch.round(a)

        self.common(
            fn,
            [torch.arange(-10, 10, 0.1, dtype=torch.float64)],
            check_lowp=False,
        )

    def test_silu(self):
        def fn(a):
            return (torch.nn.functional.silu(a),)

        self.common(fn, (torch.randn(8, 8),))

    # TODO(voz): Re-enable this test ASAP https://github.com/pytorch/pytorch/issues/82763
    @unittest.skip("Skipping due to op bugs")
    def test_nan_to_num(self):
        def fn(a):
            return (
                torch.nan_to_num(a),
                torch.nan_to_num(a, nan=3.0),
                torch.nan_to_num(a, nan=None),
                torch.nan_to_num(a, posinf=4.0),
                torch.nan_to_num(a, neginf=5.0),
                torch.nan_to_num(a, nan=3.0, posinf=4.0, neginf=5.0),
            )

        self.common(
            fn,
            (torch.tensor((float("nan"), float("inf"), float("-inf"), 1.0)),),
            check_lowp=False,  # a much more elaborate test is required to match finfo max's for float and half
        )

    def test_div1(self):
        def fn(a, b):
            return (
                aten.div(a, b, rounding_mode=None),
                aten.div(a, b, rounding_mode="floor"),
                aten.div(a, b, rounding_mode="trunc"),
                a / b,
                a // b,
            )

        self.common(fn, (torch.randn(8, 8) * 100, torch.randn(8, 8) * 100))

    def test_div2(self):
        def fn(a, b):
            return (
                aten.div(a, b, rounding_mode=None),
                aten.div(a, b, rounding_mode="floor"),
                aten.div(a, b, rounding_mode="trunc"),
                a / b,
                a // b,
            )

        self.common(fn, (torch.randint(-100, 100, [8, 8]), 100 * torch.randn(8, 8)))

    def test_div3(self):
        def fn(a, b):
            return (
                aten.div(a, b, rounding_mode=None),
                aten.div(a, b, rounding_mode="floor"),
                aten.div(a, b, rounding_mode="trunc"),
                a / b,
                a // b,
            )

        a = torch.randint(1, 100, [8, 8])
        self.common(fn, (a * 2, a))

    def test_div4(self):
        def fn(a, b):
            return (
                aten.div(a, b, rounding_mode=None),
                aten.div(a, b, rounding_mode="floor"),
                aten.div(a, b, rounding_mode="trunc"),
                a / b,
                a // b,
            )

        self.common(
            fn,
            (torch.randint(-100, 0, [8, 8]), torch.randint(1, 10, [8, 8])),
        )

    def test_div5(self):
        def fn(a, b):
            return (
                aten.div(a, b, rounding_mode=None),
                aten.div(a, b, rounding_mode="floor"),
                aten.div(a, b, rounding_mode="trunc"),
                a / b,
                a // b,
            )

        # divide a scalar
        self.common(fn, (torch.randint(-100, 0, [8, 8]), 16))

    def test_div6(self):
        def fn(a, b):
            return (
                aten.div(a, b, rounding_mode=None),
                aten.div(a, b, rounding_mode="floor"),
                aten.div(a, b, rounding_mode="trunc"),
                a / b,
                a // b,
            )

        # treat boolean as integer
        self.common(
            fn,
            (torch.ones([8, 8], dtype=torch.bool), torch.randint(-100, -1, [8, 8])),
        )

    def test_div7(self):
        def fn(a, b):
            return (
                aten.div(a, b, rounding_mode=None),
                aten.div(a, b, rounding_mode="floor"),
                aten.div(a, b, rounding_mode="trunc"),
                a / b,
                a // b,
            )

        self.common(
            fn,
            (
                torch.randint(2**32, 2**40, [100, 100]),
                torch.randint(-10, -1, [100, 100]),
            ),
        )

    def test_div8(self):
        def fn(a, b):
            return (
                aten.div(a, b, rounding_mode=None),
                aten.div(a, b, rounding_mode="floor"),
                aten.div(a, b, rounding_mode="trunc"),
                a / b,
                a // b,
            )

        self.common(fn, (1024, 100))

    def test_div_zero_dim(self):
        def fn(a, b):
            return (
                aten.div(a, b, rounding_mode=None),
                aten.div(a, b, rounding_mode="floor"),
                aten.div(a, b, rounding_mode="trunc"),
                a / b,
                a // b,
            )

        for dtype in (torch.float32, torch.int64):
            self.common(
                fn,
                (
                    make_tensor(10, device="cpu", dtype=dtype),
                    make_tensor((), device="cpu", dtype=dtype, exclude_zero=True),
                ),
            )
            self.common(
                fn,
                (
                    make_tensor((), device="cpu", dtype=dtype),
                    make_tensor(10, device="cpu", dtype=dtype, exclude_zero=True),
                ),
            )

    def test_div_prim(self):
        def fn(a, b):
            return (torch.ops.prims.div(a, b),)

        for dtype in (torch.float32, torch.int64):
            self.common(
                fn,
                (
                    make_tensor(100, device="cpu", dtype=dtype),
                    make_tensor(100, device="cpu", dtype=dtype, exclude_zero=True),
                ),
            )

    def test_both_scalars(self):
        def fn(a, b):
            return (
                aten.add(a, b),
                aten.add(b, a),
                aten.sub(a, b),
                aten.sub(b, a),
                aten.mul(a, b),
                aten.mul(b, a),
            )

        self.common(fn, (4, 3.3), reference_in_float=False)

    def test_sum_keepdims(self):
        def fn(a, b):
            return (torch.sum(a + b, -1, keepdim=True),)

        self.common(fn, (torch.randn(8, 8), torch.randn(8, 8)))

    def test_softmax(self):
        def fn(a, b):
            return (torch.softmax(a + b, -1), torch.softmax(a, 0), torch.softmax(b, 1))

        self.common(fn, (torch.randn(8, 8), torch.randn(8, 8)))

    def test_log_softmax(self):
        def fn(a, b):
            return (F.log_softmax(a + b, -1), F.log_softmax(a, 0), F.log_softmax(b, 1))

        self.common(fn, (torch.randn(8, 8), torch.randn(8, 8)))

    def test_transpose(self):
        def fn(a, b):
            return (
                torch.t(a) + b,
                torch.transpose(b * 2, 0, 1) + 10,
            )

        self.common(fn, (torch.randn(8, 8), torch.randn(8, 8)))

    def test_permute1(self):
        def fn(a):
            return (
                torch.permute(a + 1, [2, 1, 4, 0, 3]) + 2,
                torch.permute(a, [2, 1, 4, 0, 3]) + 2,
            )

        self.common(fn, (torch.randn(2, 2, 2, 2, 2),))

    def test_permute2(self):
        def fn(a):
            a = a.unfold(0, 2, 1)
            a = torch.unsqueeze(a, 1)
            a = torch.permute(a, [0, 2, 3, -3])
            return (a,)

        self.common(fn, (torch.randn(4, 4),))

    def test_expand(self):
        def fn(a):
            return (
                (a + 1).expand(3, 4, 2, 3, 2) + 2,
                a.expand(2, 1, 2, 3, 2) + 2,
            ), a.expand(2, -1, 5, -1)

        self.common(fn, (torch.randn(2, 1, 2),))

    def test_squeeze1(self):
        def fn(a):
            return ((a + 1).squeeze() + 2, a.squeeze() + 2)

        self.common(fn, (torch.randn(1, 2, 1, 2, 2, 1, 1),))

    def test_squeeze2(self):
        def fn(a):
            return ((a + 1).squeeze(-1).squeeze(2) + 2, a.squeeze(0) + 2)

        self.common(fn, (torch.randn(1, 2, 1, 2, 2, 2, 1),))

    def test_simplify_loops(self):
        def fn(a, b):
            return a + b

        self.common(
            fn,
            (
                torch.randn(2, 3, 4, 5, 6),
                torch.randn(4, 2, 3, 5, 6).permute(1, 2, 0, 3, 4),
            ),
        )

    def test_unsqueeze(self):
        def fn(a):
            return (
                torch.unsqueeze(a + 1, -1) + 2,
                torch.unsqueeze(a, 2) + 2,
                torch.unsqueeze(a + 1, 0) + 2,
                torch.unsqueeze(a, -2) + 2,
            )

        self.common(
            fn,
            (
                torch.randn(
                    2,
                    2,
                    2,
                    2,
                ),
            ),
        )

    def test_unsqueeze_inplace(self):
        def fn(a):
            tmp1 = a + 1
            aten.unsqueeze_(tmp1, 2)
            tmp2 = aten.unsqueeze_(a + 1, 0) + 2
            return (tmp1, tmp2)

        self.common(
            fn,
            (
                torch.randn(
                    2,
                    2,
                    2,
                    2,
                ),
            ),
        )

    def test_addmm(self):
        def fn(a, b, c):
            return (torch.addmm(a + 1, b + 2, c + 3) + 4,)

        self.common(
            fn,
            (
                torch.randn(8, 8),
                torch.randn(8, 8),
                torch.randn(8, 8),
            ),
        )

    def test_linear1(self):
        mod = torch.nn.Sequential(
            torch.nn.Linear(8, 16),
            torch.nn.Sigmoid(),
            ToTuple(),
        )
        self.common(mod, (torch.randn(2, 8),))

    def test_linear2(self):
        mod = torch.nn.Sequential(
            torch.nn.Linear(8, 8),
            torch.nn.ReLU(),
            torch.nn.Linear(8, 8),
            torch.nn.ReLU(),
            torch.nn.Linear(8, 8),
            torch.nn.ReLU(),
            torch.nn.Linear(8, 8),
            torch.nn.ReLU(),
        )
        self.common(mod, (torch.randn(2, 8),))

    def test_bmm1(self):
        def fn(a, b):
            return (
                torch.bmm(a, b),
                torch.bmm(a + 1, b + 2) + 3,
            )

        self.common(
            fn,
            (
                torch.randn(2, 8, 8),
                torch.randn(2, 8, 8),
            ),
            check_lowp=False,
        )
        self.common(
            fn,
            (
                torch.randn(1, 16, 8),
                torch.randn(1, 8, 10),
            ),
            check_lowp=False,
        )

    def test_bmm2(self):
        def fn(a, b):
            return torch.bmm(a.permute(0, 2, 1), b)

        self.common(
            fn,
            (
                torch.randn(1, 8, 8),
                torch.randn(1, 8, 8),
            ),
            check_lowp=False,
        )

    def test_shape_prop_torch_ones(self):
        class Model(torch.nn.Module):
            def forward(self, attention_scores):
                extended_attention_mask = torch.ones(
                    8, 1, 1, 512, device=attention_scores.device
                )
                attention_scores = attention_scores + extended_attention_mask

                return attention_scores

        mod = Model().eval()
        with torch.no_grad():
            self.common(
                mod,
                (torch.randn(8, 12, 512, 512),),
            )

    @slow()
    def test_conv_bn_fuse(self):
        # For gpu path, there is an accuracy issue
        if self.device == "cuda":
            raise unittest.SkipTest("only support cpu conv bn test")

        input_shapes = {1: (112,), 2: (112, 112), 3: (55, 55, 55)}
        conv_modules = {1: torch.nn.Conv1d, 2: torch.nn.Conv2d, 3: torch.nn.Conv3d}
        bn_modules = {
            1: torch.nn.BatchNorm1d,
            2: torch.nn.BatchNorm2d,
            3: torch.nn.BatchNorm3d,
        }
        options = itertools.product(
            [1, 2, 3],
            [True, False],
            [1, 3],
            [1, 2],
            [1, 4],
        )

        for (
            dim,
            bias,
            kernel_size,
            dilation,
            groups,
        ) in options:
            oC = 32 * groups
            iC = 3 * groups
            x_shape = (1, iC) + input_shapes[dim]
            mod = torch.nn.Sequential(
                conv_modules[dim](
                    iC,
                    oC,
                    kernel_size=kernel_size,
                    dilation=dilation,
                    groups=groups,
                    bias=bias,
                ),
                bn_modules[dim](oC),
            ).eval()
            test_memory_format = [torch.contiguous_format]
            # TODO: GPU path doesn't support channels_last now.
            if not HAS_CUDA and dim > 1:
                channels_last = (
                    torch.channels_last if dim == 2 else torch.channels_last_3d
                )
                test_memory_format.append(channels_last)
            for memory_format in test_memory_format:
                v = torch.randn(x_shape, dtype=torch.float32).to(
                    memory_format=memory_format
                )
                with torch.no_grad():
                    self.common(
                        mod,
                        (v,),
                    )

    def test_conv_functional_bn_fuse(self):
        # For gpu path, there is an accuracy issue
        if self.device == "cuda":
            raise unittest.SkipTest("only support cpu conv bn test")

        # Define a BatchNorm using functional BN.
        class BatchNorm(torch.nn.BatchNorm2d):
            def __init__(
                self,
                num_features,
                eps=1e-5,
                momentum=0.1,
                affine=True,
                track_running_stats=True,
                device=None,
                dtype=None,
            ):
                factory_kwargs = {"device": device, "dtype": dtype}
                super().__init__(
                    num_features,
                    eps=eps,
                    momentum=momentum,
                    affine=affine,
                    track_running_stats=track_running_stats,
                    **factory_kwargs,
                )

            def forward(self, x):
                if self.momentum is None:
                    exponential_average_factor = 0.0
                else:
                    exponential_average_factor = self.momentum

                if self.training and self.track_running_stats:
                    # TODO: if statement only here to tell the jit to skip emitting this when it is None
                    if self.num_batches_tracked is not None:  # type: ignore[has-type]
                        self.num_batches_tracked = self.num_batches_tracked + 1  # type: ignore[has-type]
                        if self.momentum is None:  # use cumulative moving average
                            exponential_average_factor = 1.0 / float(
                                self.num_batches_tracked
                            )
                        else:  # use exponential moving average
                            exponential_average_factor = self.momentum
                if self.training:
                    bn_training = True
                else:
                    bn_training = (self.running_mean is None) and (
                        self.running_var is None
                    )
                x = F.batch_norm(
                    x,
                    # If buffers are not to be tracked, ensure that they won't be updated
                    self.running_mean
                    if not self.training or self.track_running_stats
                    else None,
                    self.running_var
                    if not self.training or self.track_running_stats
                    else None,
                    self.weight,
                    self.bias,
                    bn_training,
                    exponential_average_factor,
                    self.eps,
                )
                return x

        v = torch.randn(1, 3, 556, 56, dtype=torch.float32)
        mod = torch.nn.Sequential(
            torch.nn.Conv2d(
                3,
                64,
                kernel_size=3,
                dilation=1,
                groups=1,
                bias=True,
            ),
            BatchNorm(64),
        ).eval()
        with torch.no_grad():
            self.common(
                mod,
                (v,),
            )

    def test_upsample_cat_conv(self):
        if self.device == "cuda":
            raise unittest.SkipTest("only support cpu upsample_cat_conv test")

        class M(torch.nn.Module):
            def __init__(
                self,
                **kwargs,
            ):
                super().__init__()
                self.upsample = torch.nn.UpsamplingNearest2d(scale_factor=2)
                self.conv = torch.nn.Conv2d(
                    8,
                    5,
                    kernel_size=1,
                    padding=0,
                    stride=1,
                    dilation=1,
                    **kwargs,
                )

            def forward(self, x, y):
                x = self.upsample(x)
                z = torch.cat([x, y], dim=1)
                z = self.conv(z)
                return z

        v1 = torch.randn([8, 2, 12, 26])
        v2 = torch.randn([8, 6, 24, 52])

        with torch.no_grad():
            self.common(
                M().eval(),
                (v1, v2),
            )

    def test_conv2d_packed(self):
        if self.device == "cuda":
            raise unittest.SkipTest("only support cpu conv2d packed test")

        x_shape = (1, 3, 56, 56)
        for mode_train in [True, False]:
            mod = torch.nn.Sequential(torch.nn.Conv2d(3, 64, 3, 3)).train(
                mode=mode_train
            )
            v = torch.randn(x_shape, dtype=torch.float32)
            with torch.no_grad():
                self.common(
                    mod,
                    (v,),
                )

    def test_conv_used_from_multiple_places(self):
        if self.device == "cuda":
            raise unittest.SkipTest("only support cpu conv/linear fusion test")

        class M(torch.nn.Module):
            def __init__(self, conv_in_channel, conv_out_channel) -> None:
                super().__init__()
                self.conv = torch.nn.Conv2d(conv_in_channel, conv_out_channel, (3, 3))

            def forward(self, x):
                res = self.conv(x)
                res = F.relu(res)
                res = self.conv(res)
                return res

        with torch.no_grad():
            m = M(3, 3).eval()
            m_opt = torch.compile(m)
            x = torch.randn(1, 3, 224, 224)
            m_opt(x)
            self.assertEqual(m(x), m_opt(x))

    def test_linear_used_from_multiple_places(self):
        if self.device == "cuda":
            raise unittest.SkipTest("only support cpu conv/linear fusion test")

        class M(torch.nn.Module):
            def __init__(self, in_channel, out_channel) -> None:
                super().__init__()
                self.linear = torch.nn.Linear(in_channel, out_channel)

            def forward(self, x):
                res = self.linear(x)
                res = F.relu(res)
                res = self.linear(res)
                return res

        if has_bf16_support():
            with torch.no_grad():
                m = M(224, 224).bfloat16().eval()
                m_opt = torch.compile(m)
                x = torch.randn(224, 224, dtype=torch.bfloat16)
                m_opt(x)
                self.assertEqual(m(x), m_opt(x))

    @slow()
    def test_conv2d_unary(self):
        # For gpu path, there is an accuracy issue
        # see https://github.com/pytorch/pytorch/issues/87745
        if self.device == "cuda":
            raise unittest.SkipTest("only support cpu conv2d unary test")

        class M(torch.nn.Module):
            def __init__(
                self,
                unary_fn,
                in_channels,
                out_channels,
                **kwargs,
            ):
                super().__init__()
                self.conv = torch.nn.Conv2d(
                    in_channels,
                    out_channels,
                    **kwargs,
                )
                self.unary_fn = unary_fn

            def forward(self, x):
                x = self.conv(x)
                return self.unary_fn(x)

        test_memory_format = [torch.contiguous_format, torch.channels_last]
        options = itertools.product(
            unary_list,
            [True, False],
            [1, 3],
            [1, 2],
            [1, 4],
            ["same", 0],
            test_memory_format,
            [True, False],
        )

        for (
            unary_fn,
            bias,
            kernel_size,
            dilation,
            groups,
            padding,
            memory_format,
            mode_train,
        ) in options:
            oC = 32 * groups
            iC = 3 * groups
            x_shape = (1, iC, 112, 112)
            mod = M(
                unary_fn,
                iC,
                oC,
                kernel_size=kernel_size,
                padding=padding,
                dilation=dilation,
                groups=groups,
                bias=bias,
            ).train(mode=mode_train)

            # TODO: add bf16 test for cpu path?
            # TODO: this test fails when requires_grad=False
            v = (
                torch.randn(x_shape, dtype=torch.float32, requires_grad=True)
                .add(1)
                .to(memory_format=memory_format)
            )
            with torch.no_grad():
                self.common(
                    mod,
                    (v,),
                )

    @slow()
    def test_conv2d_binary(self):
        # For gpu path, there is an accuracy issue
        # see https://github.com/pytorch/pytorch/issues/87745
        if self.device == "cuda":
            raise unittest.SkipTest("only support cpu conv2d binary test")

        class M(torch.nn.Module):
            def __init__(
                self,
                binary_fn,
                unary_fn,
                in_channels,
                out_channels,
                dilation,
                groups,
                padding,
                bias,
                **kwargs,
            ):
                super().__init__()
                self.conv1 = torch.nn.Conv2d(
                    in_channels,
                    out_channels,
                    dilation=dilation,
                    groups=groups,
                    padding=padding,
                    bias=bias,
                    **kwargs,
                )
                self.conv2 = torch.nn.Sequential(
                    torch.nn.Conv2d(
                        in_channels,
                        out_channels,
                        dilation=dilation,
                        groups=groups,
                        padding=padding,
                        bias=bias,
                        **kwargs,
                    )
                )
                self.binary_fn = binary_fn
                self.unary_fn = unary_fn

            def forward(self, x):
                x1 = self.conv1(x)
                x2 = self.conv2(x)
                return self.unary_fn(self.binary_fn(x1, x2))

        test_memory_format = [torch.contiguous_format, torch.channels_last]
        options = itertools.product(
            binary_list,
            unary_list[:2],
            [True, False],
            [1, 3],
            [1, 2],
            [1, 4],
            ["same", 0],
            test_memory_format,
            [True, False],
        )

        for (
            binary_fn,
            unary_fn,
            bias,
            kernel_size,
            dilation,
            groups,
            padding,
            memory_format,
            mode_train,
        ) in options:
            oC = 32 * groups
            iC = 3 * groups
            x_shape = (1, iC, 112, 112)
            mod = M(
                binary_fn,
                unary_fn,
                iC,
                oC,
                dilation,
                groups,
                padding,
                bias,
                kernel_size=kernel_size,
            ).train(mode=mode_train)
            mod = mod.to(memory_format=memory_format)
            # TODO: add bf16 test
            v = torch.randn(x_shape, dtype=torch.float32).to(
                memory_format=memory_format
            )
            with torch.no_grad():
                self.common(
                    mod,
                    (v,),
                )

    def test_linear_packed(self):
        options = itertools.product([[2, 3, 10], [2, 10], [10]], [True, False])
        for input_shape, bias in options:
            mod = torch.nn.Sequential(
                torch.nn.Linear(input_shape[-1], 30, bias=bias)
            ).eval()

            v = torch.randn(input_shape)
            with torch.no_grad():
                self.common(
                    mod,
                    (v,),
                )
            if has_bf16_support() and len(input_shape) > 1:
                mod = mod.to(torch.bfloat16)
                v = v.to(torch.bfloat16)
                with torch.no_grad():
                    self.common(
                        mod,
                        (v,),
                    )

    def test_linear_buffer_reuse(self):
        class M(torch.nn.Module):
            def __init__(self):
                super().__init__()
                self.linear1 = torch.nn.Linear(16, 16)
                self.tanh = torch.nn.Tanh()
                self.linear2 = torch.nn.Linear(16, 16)

            def forward(self, x):
                x = self.linear1(x)
                x = self.tanh(x)
                x = self.linear2(x)
                return x

        mod = M().eval()
        v = torch.randn(1, 16)

        with torch.no_grad():

            def compile_fx_wrapper(model_, example_inputs_):
                return compile_fx(model_, example_inputs_)

            def run(*ex, **kwargs):
                return mod(*ex, **kwargs)

            run = torch._dynamo.optimize(compile_fx_wrapper)(run)
            code = run_and_get_cpp_code(run, (v,))
            self.assertFalse("= as_strided(" in code)
            self.assertEqual(run(*v), mod(*v))

    def test_linear_unary(self):
        class M(torch.nn.Module):
            def __init__(
                self,
                unary_fn,
                in_features,
                out_features,
                bias,
                **kwargs,
            ):
                super().__init__()
                self.linear = torch.nn.Linear(
                    in_features,
                    out_features,
                    bias,
                    **kwargs,
                )
                self.unary_fn = unary_fn

            def forward(self, x):
                x = self.linear(x)
                return self.unary_fn(x)

        options = itertools.product(unary_list, [[2, 3, 10], [2, 10]], [True, False])
        dtype = torch.bfloat16
        if has_bf16_support():
            for eltwise_fn, input_shape, bias in options:
                mod = M(eltwise_fn, input_shape[-1], 30, bias=bias).eval()
                # only fuse for linear when the dtype is bf16
                mod = mod.to(dtype)
                v = torch.randn(input_shape).to(dtype)
                with torch.no_grad():
                    self.common(
                        mod,
                        (v,),
                    )

    def test_linear_binary(self):
        class M(torch.nn.Module):
            def __init__(self, eltwise_fn, in_channels, out_channels, bias, **kwargs):
                super().__init__()
                self.linear = torch.nn.Linear(
                    in_channels, out_channels, bias=bias, **kwargs
                )
                self.eltwise = eltwise_fn

            def forward(self, x, y):
                x = self.linear(x)
                x = self.eltwise(x, y)
                return x

        options = itertools.product(binary_list, [[2, 3, 10], [2, 10]], [True, False])
        dtype = torch.bfloat16
        out_feature = 30
        if has_bf16_support():
            for binary_ops, input_shape, bias in options:
                mod = M(binary_ops, input_shape[-1], out_feature, bias).eval()

                # only fuse for linear when the dtype is bf16
                mod = mod.to(dtype)
                v = torch.randn(input_shape).to(dtype)
                other = torch.randn(input_shape[:-1] + [out_feature]).to(dtype)
                with torch.no_grad():
                    self.common(mod, (v, other), atol=2e-3, rtol=0.016)

    def test_conv_transpose2d_packed(self):
        if self.device == "cuda":
            raise unittest.SkipTest("only support cpu conv_transpose2d packed test")

        x_shape = (1, 3, 28, 28)
        mod = torch.nn.Sequential(torch.nn.ConvTranspose2d(3, 64, 3, 3)).eval()
        v = torch.randn(x_shape, dtype=torch.float32)
        with torch.no_grad():
            self.common(
                mod,
                (v,),
            )

    @slow()
    def test_conv_transpose2d_unary(self):
        if self.device == "cuda":
            raise unittest.SkipTest("only support cpu conv_transpose2d unary test")

        class M(torch.nn.Module):
            def __init__(
                self,
                unary_fn,
                in_channels,
                out_channels,
                **kwargs,
            ):
                super().__init__()
                self.conv_transpose2d = torch.nn.ConvTranspose2d(
                    in_channels,
                    out_channels,
                    **kwargs,
                )
                self.unary_fn = unary_fn

            def forward(self, x):
                x = self.conv_transpose2d(x)
                return self.unary_fn(x)

        test_memory_format = [torch.contiguous_format, torch.channels_last]
        options = itertools.product(
            unary_list,
            [True, False],
            [1, 3],
            [1, 2],
            [1, 4],
            [0, 1],
            test_memory_format,
        )

        for (
            unary_fn,
            bias,
            kernel_size,
            dilation,
            groups,
            padding,
            memory_format,
        ) in options:
            oC = 32 * groups
            iC = 3 * groups
            x_shape = (1, iC, 28, 28)
            mod = M(
                unary_fn,
                iC,
                oC,
                kernel_size=kernel_size,
                padding=padding,
                dilation=dilation,
                groups=groups,
                bias=bias,
            ).eval()

            v = torch.randn(x_shape, dtype=torch.float32).to(
                memory_format=memory_format
            )
            with torch.no_grad():
                self.common(
                    mod,
                    (v,),
                )

    def test_view_detach(self):
        def fn(a):
            return a[0].detach()

        self.common(
            fn,
            (torch.randn([4, 4], requires_grad=True),),
        )

    def test_gather1(self):
        def fn(a, b):
            return (
                torch.gather(a.expand([4, 5, 10, 6]), 3, b + 1),
                torch.gather(a.expand([4, 5, 10, 6]), -1, b + 1),
            )

        self.common(
            fn,
            (
                torch.randn([1, 1, 10, 6]),
                torch.randint(5, [4, 5, 10, 1], dtype=torch.int64),
            ),
        )

    def test_gather2(self):
        # 0d tensor
        def fn(a, b):
            return torch.gather(a, 0, b) + torch.gather(a, -1, b)

        x = torch.tensor(123)
        y = torch.tensor(0)
        self.assertEqual(fn(x, y), x + x)

    def test_gather3(self):
        def fn(a, b):
            return torch.gather(a, 1, b, sparse_grad=True)

        self.common(
            fn,
            (
                torch.randn([4, 5, 10, 6], requires_grad=True),
                torch.randint(5, [4, 5, 10, 1], dtype=torch.int64),
            ),
        )

    def test_slice1(self):
        def fn(a):
            return (
                a[:, :10, 0] + a[:, 10:, 0],
                (a + 1)[:, :10, 0] + (a + 1)[:, 10:, 0],
            )

        self.common(
            fn,
            (torch.randn([2, 20, 2]),),
        )

    def test_slice2(self):
        def fn(a):
            return (
                a[:-1, ::2, -1] + a[-1:, 1::2, -2],
                (a + 1)[:-1, ::2, -1] + (a + 2)[-1:, 1::2, -2],
            )

        self.common(
            fn,
            (torch.randn([2, 20, 2]),),
        )

    def test_split_with_sizes(self):
        def fn(a, sizes):
            return [t + 1.0 for t in torch.split(a * 2.0, sizes, -1)]

        self.common(fn, (torch.randn(2, 2, 10), [3, 3, 4]))
        self.common(fn, (torch.randn(2, 2, 10), [4, 3, 3]))
        self.common(fn, (torch.randn(2, 2, 10), [1, 2, 3, 4]))

    def test_split(self):
        def fn(a):
            t = torch.split(a, 3, -1)
            return (t[0], t[1], t[2], t[3])

        def fn2(a):
            return fn(a + 1)

        self.common(
            fn,
            (torch.randn([2, 2, 10]),),
        )

        self.common(
            fn2,
            (torch.randn([2, 2, 10]),),
        )

    def test_to_dtype(self):
        def fn(a, b):
            return (
                aten._to_copy(a, dtype=6),
                aten._to_copy(b + 1, dtype=6),
                aten.to(b, torch.float64),
                aten.to(b, torch.bool),
            )

        self.common(
            fn,
            (
                torch.randn([2, 2, 10]),
                torch.randn([2, 2, 10], dtype=torch.float64),
            ),
        )

    @requires_cuda()
    def test_to_device(self):
        def fn(a):
            if a.device.type == "cpu":
                return aten._to_copy(a, device=torch.device("cuda"), dtype=6, layout=0)
            else:
                return aten._to_copy(a, device=torch.device("cpu"), dtype=6, layout=0)

        self.common(
            fn,
            (torch.randn([2, 2, 10]),),
        )

    def test_to_memory_format(self):
        def fn(a, memory_format):
            return a.to(memory_format=memory_format)

        self.common(
            fn,
            (torch.randn([2, 2, 10, 10]), torch.channels_last),
        )
        self.common(
            fn,
            (
                torch.randn([2, 2, 10, 10]).to(memory_format=torch.channels_last),
                torch.contiguous_format,
            ),
        )

    @requires_cuda()
    def test_to_device_constant(self):
        def fn(a):
            d1 = a.device.type
            if d1 == "cpu":
                d2 = "cuda"
            else:
                d2 = "cpu"

            const1 = torch.as_tensor(list(range(64)), device=d2)
            return (
                torch.arange(10, device=d2).to(d1) + a,
                const1.to(d1),
                (const1 + 1).to(d1),
            )

        self.common(
            fn,
            (torch.randn([10]),),
        )

    @requires_cuda()
    def test_multi_device(self):
        def fn(x):
            x = x + 1
            x = x + 2
            x = x.cuda()
            x = x + 3
            x = x + 4
            x = x.cpu()
            x = x + 5
            x = x + 6
            x = x.cuda()
            x = x + 7
            x = x + 8
            x = x.cpu()
            x = x + 9
            x = x + 10
            return x

        self.common(
            fn,
            (torch.randn([2, 2, 10]),),
            check_lowp=False,  # cpu doesn't understand fp16, and there are explicit .cpu() calls
        )

    @requires_multigpu()
    def test_multi_gpu_device(self):
        def fn(x, y):
            r = torch.ops.aten.div(x, y)
            r = r.to("cuda:1")
            return 2 * r

        self.common(fn, (torch.randn(4), torch.randn(4)), check_lowp=False)

    @requires_multigpu()
    def test_multi_gpu_recompile_on_index(self):
        torch.set_float32_matmul_precision("high")

        def gemm(x, y):
            return x @ y

        failed_guard = None

        def fail(guard):
            nonlocal failed_guard
            failed_guard = guard

        gemm_opt = torch._dynamo.optimize("inductor", guard_fail_fn=fail)(gemm)

        x0 = torch.randn(1024, 1024, device="cuda:0")
        y0 = torch.randn(1024, 1024, device="cuda:0")

        gemm_opt(x0, y0)

        x1 = torch.randn(1024, 1024, device="cuda:1")
        y1 = torch.randn(1024, 1024, device="cuda:1")

        gemm_opt(x1, y1)
        self.assertTrue(failed_guard is not None)
        self.assertTrue(
            "tensor 'x' Tensor device index mismatch. Expected device index to be"
            in failed_guard.reason
        )

    def test_unbind(self):
        def fn(a):
            return torch.unbind(a), torch.unbind(a, -1)

        self.common(
            fn,
            (torch.randn([4, 4, 4]),),
        )

    def test_convolution1(self):
        m = torch.nn.Sequential(
            torch.nn.Conv2d(5, 6, [3, 3]),
            torch.nn.ReLU(),
            ToTuple(),
        )

        self.common(
            m,
            (torch.randn([2, 5, 16, 16]),),
            # Mismatched elements: 10 / 2352 (0.4%)
            # Greatest absolute difference: 5.7220458984375e-05 at index (0, 3, 12, 12) (up to 1e-05 allowed)
            # Greatest relative difference: 0.06512477175897748 at index (0, 4, 11, 9) (up to 0.001 allowed)
            atol=6e-5,
            rtol=0.001,
        )

    def test_convolution2(self):
        def fn(x, w, b):
            # transposed conv
            return (aten.convolution(x, w, b, [4], [0], [1], True, [0], 1),)

        self.common(
            fn,
            (
                torch.randn([2, 32, 90]),
                torch.randn([32, 16, 8]),
                torch.randn([16]),
            ),
            check_lowp=False,
        )

    def test_conv2d_channels_last(self):
        if self.device == "cuda":
            raise unittest.SkipTest("only support cpu conv2d channels_last")

        m = torch.nn.Sequential(
            torch.nn.Conv2d(3, 3, 1, 1),
            ToTuple(),
        )
        # only weight is channels_last
        self.common(
            m.to(memory_format=torch.channels_last),
            (torch.randn([2, 3, 16, 16]),),
            check_lowp=False,
        )
        # only activation is channels_last
        self.common(
            m,
            (torch.randn([2, 3, 16, 16]).to(memory_format=torch.channels_last),),
            check_lowp=False,
        )
        # activation and weight are all channels_last
        self.common(
            m.to(memory_format=torch.channels_last),
            (torch.randn([2, 3, 16, 16]).to(memory_format=torch.channels_last),),
            check_lowp=False,
        )

    def test_conv2d_backward_channels_last(self):
        def fn(grad_output, inp, weight):
            convolution_backward_8 = torch.ops.aten.convolution_backward.default(
                grad_output,
                inp,
                weight,
                [320],
                [1, 1],
                [0, 0],
                [1, 1],
                False,
                [0, 0],
                1,
                [True, True, True],
            )
            return convolution_backward_8

        # only weight is channels_last
        self.common(
            fn,
            (
                torch.randn([2, 320, 8, 8]),
                torch.randn([2, 2048, 8, 8]),
                torch.randn([320, 2048, 1, 1]).to(memory_format=torch.channels_last),
            ),
            check_lowp=False,
        )

    def test_conv3d_channels_last(self):
        if self.device == "cuda":
            raise unittest.SkipTest("only support cpu conv3d channels_last")

        m = torch.nn.Sequential(
            torch.nn.Conv3d(3, 3, 1, 1),
            ToTuple(),
        )
        # only weight is channels_last
        self.common(
            m.to(memory_format=torch.channels_last_3d),
            (torch.randn([2, 3, 16, 16, 16]),),
        )
        # only activation is channels_last
        self.common(
            m,
            (torch.randn([2, 3, 16, 16, 16]).to(memory_format=torch.channels_last_3d),),
        )
        # activation and weight are all channels_last
        self.common(
            m.to(memory_format=torch.channels_last_3d),
            (torch.randn([2, 3, 16, 16, 16]).to(memory_format=torch.channels_last_3d),),
        )

    def test_adaptive_avg_pool2d1(self):
        def fn(x):
            return aten._adaptive_avg_pool2d(x, (6, 6)), aten._adaptive_avg_pool2d(
                x + 1, (2, 5)
            )

        self.common(
            fn,
            (torch.randn(2, 4, 16, 16),),
            check_lowp=False,
        )

        # lowering to avg_pool2d case
        self.common(
            fn,
            (torch.randn(2, 4, 3, 3),),
        )

        # no-op case
        self.common(
            fn,
            (torch.randn(2, 4, 6, 6),),
        )

    def test_adaptive_avg_pool2d2(self):
        # Big kernel size, use fallback
        def fn(x):
            return aten._adaptive_avg_pool2d(x, (4, 4))

        torch._inductor.metrics.generated_kernel_count = 0
        self.common(
            fn,
            (torch.randn(2, 4, 21, 21),),
            check_lowp=False,
        )
        self.assertEqual(torch._inductor.metrics.generated_kernel_count, 0)

    def test_max_pool2d1(self):
        def fn(x):
            return aten.max_pool2d_with_indices(x, [3, 3], [2, 2])

        self.common(
            fn,
            (torch.randn(2, 4, 16, 16),),
        )

    def test_max_pool2d2(self):
        def fn(x):
            return aten.max_pool2d_with_indices(x, [3, 3], [2, 2])

        self.common(
            fn,
            (torch.randn([16, 64, 55, 55]),),
        )

    def test_max_pool2d3(self):
        def fn(x):
            # with padding
            return (
                aten.max_pool2d_with_indices(x, [3, 3], [2, 2], [1, 1]),
                aten.max_pool2d_with_indices(
                    x,
                    [
                        3,
                    ],
                    [
                        2,
                    ],
                    [
                        1,
                    ],
                ),
            )

        self.common(
            fn,
            (-torch.arange(1 * 8 * 8, dtype=torch.float32).view(1, 1, 8, 8),),
        )

    def test_max_pool2d4(self):
        def fn(x):
            # with padding
            return aten.max_pool2d_with_indices(x, [3, 3], [2, 2], [0, 0], [1, 1], True)

        self.common(
            fn,
            (torch.randn([2, 8, 111, 111]),),
        )

    def test_max_pool2d5(self):
        def fn(x):
            return aten.max_pool2d_with_indices(x, [3, 3], [])

        self.common(
            fn,
            (torch.randn([16, 64, 55, 55]),),
        )

    def test_max_pool2d6(self):
        # Too big kernel size, use fallback
        def fn(x):
            return aten.max_pool2d_with_indices(x, [13, 13], [])

        torch._inductor.metrics.generated_kernel_count = 0
        self.common(
            fn,
            (torch.randn([16, 64, 55, 55]),),
        )
        self.assertEqual(torch._inductor.metrics.generated_kernel_count, 0)

    # From https://github.com/pytorch/pytorch/issues/94775
    def test_max_pool2d7(self):
        # ceil mode turns on
        def fn(x):
            return torch.nn.functional.max_pool2d(
                x, 1, stride=(2, 2), padding=0, ceil_mode=True
            )

        self.common(
            fn,
            (torch.randn([1, 1, 6, 7]),),
        )

    def test_avg_pool2d1(self):
        def fn(x):
            return aten.avg_pool2d(x, [3, 3], [2, 2])

        self.common(
            fn,
            (torch.randn(2, 4, 16, 16),),
        )

    def test_avg_pool2d2(self):
        def fn(x):
            return aten.avg_pool2d(x, [3, 3], [2, 2])

        self.common(
            fn,
            (torch.randn([16, 64, 55, 55]),),
        )

    def test_avg_pool2d3(self):
        def fn(x):
            return (
                aten.avg_pool2d(x, [3, 3], [2, 2], [1, 1]),
                aten.avg_pool2d(
                    x,
                    [
                        3,
                    ],
                    [
                        2,
                    ],
                    [
                        1,
                    ],
                ),
            )

        self.common(
            fn,
            (-torch.arange(1 * 8 * 8, dtype=torch.float32).view(1, 1, 8, 8),),
        )

    def test_avg_pool2d4(self):
        def fn(x):
            return aten.avg_pool2d(x, [3, 3], [2, 2], [0, 0], True)

        self.common(
            fn,
            (torch.randn([2, 8, 111, 111]),),
        )

    def test_avg_pool2d5(self):
        def fn(x):
            return aten.avg_pool2d(x, [3, 3], [2, 2], [1, 1], count_include_pad=False)

        self.common(
            fn,
            (-torch.arange(1 * 8 * 8, dtype=torch.float32).view(1, 1, 8, 8),),
        )

    def test_avg_pool2d6(self):
        def fn(x):
            return aten.avg_pool2d(x, [3, 3], [2, 2], [1, 1], divisor_override=3)

        self.common(
            fn,
            (-torch.arange(1 * 8 * 8, dtype=torch.float32).view(1, 1, 8, 8),),
        )

    def test_avg_pool2d7(self):
        # Large kernel size, use fallback
        def fn(x):
            return aten.avg_pool2d(x, [13, 13], [1, 1], [0, 0])

        torch._inductor.metrics.generated_kernel_count = 0
        self.common(
            fn,
            (-torch.arange(1 * 24 * 24, dtype=torch.float32).view(1, 1, 24, 24),),
        )
        self.assertEqual(torch._inductor.metrics.generated_kernel_count, 0)

    def test_alexnet_prefix(self):
        def forward(arg6, arg7, arg16):
            convolution = torch.ops.aten.convolution(
                arg16, arg7, arg6, [4, 4], [2, 2], [1, 1], False, [0, 0], 1
            )
            relu = torch.ops.aten.relu(convolution)
            max_pool2d_with_indices = torch.ops.aten.max_pool2d_with_indices(
                relu, [3, 3], [2, 2]
            )
            getitem = max_pool2d_with_indices[0]
            return (getitem,)

        self.common(
            forward,
            (
                rand_strided((64,), (1,), torch.float32, "cpu"),
                rand_strided((64, 3, 11, 11), (363, 121, 11, 1), torch.float32, "cpu"),
                rand_strided(
                    (16, 3, 224, 224), (150528, 50176, 224, 1), torch.float32, "cpu"
                ),
            ),
            # Mismatched elements: 127 / 746496 (0.0%)
            # Greatest absolute difference: 0.0009765625 at index (1, 62, 7, 16) (up to 1e-05 allowed)
            # Greatest relative difference: 0.05187467899332306 at index (14, 18, 11, 0) (up to 0.001 allowed)
            atol=1e-3,
            rtol=0.001,
        )

    def test_elu(self):
        def fn(x):
            return aten.elu(x, 1.6732632423543772, 1.0507009873554805) + 2, aten.elu(
                x + 1, 2, 3, 4
            )

        self.common(
            fn,
            (torch.randn([16, 16]),),
        )

    def test_tan(self):
        def fn(x):
            return aten.tan(x) + 2, aten.tan(x + 1)

        self.common(
            fn,
            (torch.randn([16, 16]),),
        )

    def test_tanh(self):
        def fn(x):
            return aten.tanh(x) + 2, aten.tanh(x + 1)

        self.common(
            fn,
            (torch.randn([16, 16]),),
        )

    def test_lgamma(self):
        def fn(x):
            return aten.lgamma(x) + 2, aten.cos(x + 1)

        self.common(
            fn,
            (torch.randn([16, 16]),),
        )

    def test_cos(self):
        def fn(x):
            return aten.cos(x) + 2, aten.cos(x + 1)

        self.common(
            fn,
            (torch.randn([16, 16]),),
        )

    def test_sin(self):
        def fn(x):
            return aten.sin(x) + 2, aten.sin(x + 1)

        self.common(
            fn,
            (torch.randn([16, 16]),),
        )

    def test_repeat(self):
        def fn(x):
            return (
                x.repeat(2, 2, 3, 1),
                x.repeat(8, 1, 1, 1),
                x.repeat(2, 1, 1, 1, 1, 1),
            )

        self.common(
            fn,
            (torch.randn([1, 2, 4, 8]),),
        )

    def test_embedding(self):
        m = torch.nn.Sequential(
            torch.nn.Embedding(10, 4, padding_idx=0),
            torch.nn.ReLU(),
            ToTuple(),
        )

        self.common(
            m,
            (torch.randint(10, [2, 8]),),
        )

    def test_mean(self):
        def fn(x):
            return (
                x.mean(),
                x.mean(-1),
                torch.mean(x, -2, keepdim=True),
                x.mean([0, 1]),
            )

        self.common(
            fn,
            (torch.randn([1, 2, 4, 8]),),
        )

    def test_var_mean(self):
        def fn(x):
            return (
                *torch.var_mean(x, -1),
                *torch.var_mean(x, [1, 3]),
            )

        self.common(
            fn,
            (torch.randn([1, 2, 4, 8]),),
        )

    @config.patch(pick_loop_orders=True)
    def test_transposed_propagates(self):
        @torch._dynamo.optimize("inductor", nopython=True)
        def fn(x, y):
            return x + y

        a = torch.randn(1, 4, 4, 4, device=self.device).permute(0, 2, 3, 1)
        b = torch.randn(4, 4, 4, device=self.device).permute(1, 2, 0)
        c = fn(a, b)
        self.assertEqual(a.stride(), c.stride())
        self.assertEqual(c.stride()[2], 1)

    def test_std(self):
        def fn(x):
            return (
                torch.var(x, True),
                torch.var(x, False),
                torch.var(x, -1, True),
                torch.var(x, -1, False),
                torch.std(x, False),
                torch.std(x, [0, 1], True),
                torch.std(x, [0, 1], False),
                torch.std(x, -2, True, keepdim=True),
            )

        self.common(
            fn,
            (torch.randn([2, 4, 4, 8]),),
        )

    def test_embedding_bag(self):
        def fn(w, i, o):
            return aten._embedding_bag(w, i, o, False, 0, False, None)

        self.common(
            fn,
            (torch.randn([10, 4]), torch.randint(10, [8]), torch.tensor([0, 2, 6])),
        )

    def test_batch_norm_2d(self):
        m = torch.nn.Sequential(
            torch.nn.BatchNorm2d(10),
            torch.nn.ReLU(),
        )
        m.eval()
        self.common(m, (torch.randn([2, 10, 8, 8]),), check_lowp=False)
        self.common(
            m,
            (torch.randn([3, 10, 16, 16]),),
            check_lowp=False,  # too painful to match types of bn model
        )

    def test_layer_norm(self):
        m = torch.nn.Sequential(
            torch.nn.LayerNorm(32),
            torch.nn.ReLU(),
        )
        m.eval()
        self.common(m, (torch.randn([16, 32]),), check_lowp=False)
        if self.device != "cpu":
            self.assertEqual(torch._inductor.metrics.generated_kernel_count, 1)

    def test_transpose_add(self):
        def fn(a, b):
            return a.t() + b

        self.common(
            fn, (torch.randn([16, 32]), torch.randn([32, 16])), check_lowp=False
        )
        if self.device != "cpu":
            self.assertEqual(torch._inductor.metrics.generated_kernel_count, 1)

    @patch.object(config.triton, "persistent_reductions", True)
    def test_softmax_one_kernel_persist(self):
        def fn(x):
            dim = 1
            x_max = torch.amax(x, dim, keepdim=True)
            unnormalized = torch.exp(x - x_max)
            result = unnormalized / torch.sum(unnormalized, dim, keepdim=True)
            return result

        self.common(fn, (torch.randn([16, 32]),), check_lowp=False)
        if self.device != "cpu":
            self.assertEqual(torch._inductor.metrics.generated_kernel_count, 1)

    @patch.object(config.triton, "persistent_reductions", False)
    def test_softmax_one_kernel_loop(self):
        def fn(x):
            x_max = torch.amax(x, 1, keepdim=True)
            unnormalized = torch.exp(x - x_max)
            result = unnormalized / torch.sum(unnormalized, 1, keepdim=True)
            return result

        self.common(fn, (torch.randn([16, 32]),), check_lowp=False)
        if self.device != "cpu":
            self.assertEqual(torch._inductor.metrics.generated_kernel_count, 1)

    def test_cauchy(self):
        def fn(x, y):
            return torch.sum(1 / (torch.unsqueeze(x, -1) - y))

        self.common(
            fn,
            (
                torch.randn(32),
                torch.randn(32),
            ),
            # Absolute difference: 0.0003662109375 (up to 0.0001 allowed)
            # Relative difference: 1.8804297408767818e-05 (up to 1e-05 allowed)
            atol=5 * 1e-4,
            rtol=5 * 1e-5,
            check_lowp=False,
        )
        if self.device != "cpu":
            self.assertEqual(torch._inductor.metrics.generated_kernel_count, 1)

    def test_gather_scatter(self):
        def fn(node_feat, edge_index):
            src_node_feat = node_feat[edge_index[0]]
            dst_node_feat = node_feat[edge_index[1]]
            edge_feat = src_node_feat - dst_node_feat + 1
            new_node_feat = torch.zeros_like(node_feat)
            new_node_feat.scatter_add_(
                0, edge_index[1].unsqueeze(-1).expand_as(edge_feat), edge_feat
            )
            return new_node_feat

        num_nodes = 16
        num_features = 32
        node_feat = torch.randn(num_nodes, num_features)
        edge_index = torch.randint(0, num_nodes, size=(2, num_nodes * 5))
        self.common(
            fn,
            (
                node_feat,
                edge_index,
            ),
            check_lowp=False,
        )
        if self.device != "cpu":
            self.assertEqual(torch._inductor.metrics.generated_kernel_count, 2)

    @config.patch(max_fusion_size=1)
    def test_no_mega_fusion_during_lowering(self):
        n = 50

        def fn(*args):
            x = args[0]
            for i in range(n):
                x = torch.add(x, args[i])
            return x

        self.common(
            fn,
            [torch.randn(64) for _ in range(n)],
            check_lowp=False,
        )
        print("-->", torch._inductor.metrics.generated_kernel_count)
        if self.device != "cpu":
            self.assertTrue(torch._inductor.metrics.generated_kernel_count > 1)

    def test_move_arange(self):
        def fn(x):
            return torch.arange(len(x), device="cpu").to(x.device) + x

        self.common(fn, (torch.randn([32]),), check_lowp=False)
        # if we have a copy there will be more than 1 kernel
        self.assertEqual(torch._inductor.metrics.generated_kernel_count, 1)

    def test_leaky_relu(self):
        def fn(x):
            return aten.leaky_relu(x, 0.2) + 2, aten.leaky_relu(x + 1)

        self.common(
            fn,
            (torch.randn([16, 16]),),
        )

    def test_gelu(self):
        def fn(x):
            return aten.gelu(x) + 2, aten.gelu(x + 1)

        self.common(
            fn,
            (torch.randn([16, 16]),),
        )

    def test_clone(self):
        def fn(x):
            return aten.clone(x) + 2, aten.clone(x + 1)

        self.common(
            fn,
            (torch.randn([16, 16]),),
        )

    def test_masked_fill(self):
        def fn(mask, value):
            return aten.masked_fill(value, mask, -10000.0) + 2, aten.masked_fill(
                value / 2.0, torch.logical_not(mask), 667
            )

        self.common(
            fn,
            (
                torch.randint(0, 1, [1, 16], dtype=torch.bool),
                torch.randn([16, 16]),
            ),
        )

    def test_masked_fill_promotion(self):
        def fn(mask, value):
            return aten.masked_fill(value, mask, torch.tensor(3.5))

        opt_fn = torch._dynamo.optimize("inductor")(fn)
        for inp in (
            torch.randn(
                [16, 16],
                dtype=torch.float16 if self.device == "cuda" else torch.float32,
                device=self.device,
            ),
            torch.randint(16, (16, 16), device=self.device),
        ):
            inputs = (
                torch.randint(0, 1, [1, 16], dtype=torch.bool, device=self.device),
                inp,
            )
            self.assertEqual(fn(*inputs), opt_fn(*inputs))

    def test_fill1(self):
        def fn(x):
            tmp = torch.ones_like(x)
            return tmp, aten.fill.Scalar(tmp, 2)

        self.common(
            fn,
            (torch.randn([16, 16]),),
        )

    def test_fill2(self):
        def fn(x):
            tmp = torch.ones_like(x)
            return tmp, aten.fill.Tensor(tmp, torch.tensor(3.0))

        self.common(
            fn,
            (torch.randn([16, 16]),),
        )

    def test_pow1(self):
        def fn(x):
            return [aten.pow(x, e) for e in range(-8, 9)]

        self.common(
            fn,
            (torch.randn([16, 16]),),
        )

    def test_pow2(self):
        def fn(x):
            return aten.pow(1000, x), aten.pow(x, 1000)

        self.common(
            fn,
            # TODO: Remove dtype once https://github.com/pytorch/pytorch/issues/94010 is fixed
            (
                torch.randn(
                    [16, 16],
                    dtype=torch.float64 if self.device == "cpu" else torch.float32,
                ),
            ),
            # Mismatched elements: 9 / 256 (3.5%)
            # Greatest absolute difference: 2.491354329061828e+28 at index (6, 6) (up to 1e-05 allowed)
            # Greatest relative difference: 2.9793410720160818e-05 at index (4, 5) (up to 1.3e-06 allowed)
            atol=1e-5,
            rtol=3e-05,
        )

    def test_pow3(self):
        # power of 0.5 is special-cased, arbitrary power would still produce triton codegen error
        def fn(x):
            z = torch.tensor(0.123, device=self.device)
            w = z + x
            return torch.pow(w, 0.5)

        opt = torch._dynamo.optimize("inductor")(fn)
        input = torch.rand(())
        self.assertTrue(same(opt(input), fn(input)))

    def test_glu(self):
        def fn(x):
            return aten.glu(x, -1), aten.glu(x, 1), aten.glu(x, 2)

        self.common(
            fn,
            (torch.randn([8, 16, 8, 8]),),
        )

    def test_cat(self):
        def fn(a):
            tmp = a * 2
            return (
                torch.cat((a, a[:, :4] + 1, a + 2), -1),
                torch.cat((tmp, tmp), 0),
                torch.cat((tmp, tmp.double()), 0),
            )

        self.common(
            fn,
            (torch.randn([8, 16]),),
        )
        self.common(
            fn,
            (torch.randn([1, 3, 3, 16]).to(memory_format=torch.channels_last),),
        )

    def test_cat_upcasting(self):
        def fn(arg4_1, slice_7):
            cat_1 = aten.cat.default([arg4_1, slice_7], 1)
            return (cat_1,)

        self.common(
            fn,
            (
                torch.randn([8, 16], dtype=torch.float32),
                torch.randn([8, 20], dtype=torch.float16),
            ),
        )

    def test_cat_extern_kernel(self):
        def fn(x1, x2, x3, x4):
            x = torch.mm(x2, x3)
            s = torch.narrow(x, 1, 0, 100)
            x = torch.mm(s, x4)
            c = torch.cat((x, x1), 1)
            return (c,)

        self.common(
            fn,
            (
                torch.randn(256, 256),
                torch.randn(256, 1024),
                torch.randn(1024, 1600),
                torch.randn(100, 256),
            ),
            check_lowp=False,  # accuracy issues with relatively large matmuls
        )

    def test_cat_of_loops_and_extern_kernel(self):
        class M(torch.nn.Module):
            def __init__(
                self,
                **kwargs,
            ):
                super().__init__()
                self.conv = torch.nn.Conv2d(
                    64,
                    5,
                    1,
                    **kwargs,
                )
                self.max_pool2d = torch.nn.MaxPool2d(2)

            def forward(self, x, y):
                x1 = self.conv(x)
                y1 = self.max_pool2d(y)
                return torch.cat([x1, y1], 1)

        mod = M()
        opt_mod = torch._dynamo.optimize("inductor")(mod)
        memory_format = torch.channels_last
        inputs = (
            torch.randn([1, 64, 16, 16]).to(memory_format=memory_format),
            torch.randn([1, 64, 32, 32]).to(memory_format=memory_format),
        )
        y = mod(*inputs)
        opt_y = opt_mod(*inputs)
        self.assertEqual(y, opt_y)
        self.assertEqual(y.stride(), opt_y.stride())

    def test_cat_inplace(self):
        def fn(x):
            rt = torch.cat([x])
            v = x.sin_()
            return rt

        # can't use self.common because input is modified inplace
        inp = torch.ones(2)
        opt_fn = torch.compile(fn)
        res = opt_fn(inp.clone())
        expected = fn(inp.clone())
        self.assertEqual(res, expected)

    def test_stack(self):
        def fn(a, b):
            return torch.stack(
                [
                    a.expand(12, 16),
                    b.expand(12, 16),
                ],
                2,
            )

        self.common(fn, (torch.randn([1, 16]), torch.randn([12, 1])))

    def test_hardtanh(self):
        def fn(x):
            return F.hardtanh(x), F.hardtanh(x + 1), F.hardtanh(x - 1)

        self.common(
            fn,
            (torch.randn([64]),),
        )

    def test_hardsigmoid(self):
        def fn(x):
            return F.hardsigmoid(x), F.hardsigmoid(x + 3), F.hardsigmoid(x - 3)

        self.common(
            fn,
            (torch.randn([64]),),
        )

    def test_hardswish(self):
        def fn(x):
            return F.hardswish(x), F.hardswish(x + 3), F.hardswish(x - 3)

        self.common(
            fn,
            (torch.randn([64]),),
        )

    def test_rsqrt(self):
        def fn(x):
            return torch.rsqrt(x), torch.rsqrt(x + 1) - 2

        self.common(
            fn,
            (torch.randn([64]),),
        )

    def test_expm1(self):
        def fn(x):
            return torch.expm1(x), torch.expm1(x) * 2

        for dtype in (torch.float16, torch.float, torch.double, torch.int, torch.int64):
            self.common(
                fn,
                (torch.randn([64]).to(dtype=dtype),),
            )
            self.common(
                fn,
                (torch.arange(-1e-5, 1e-5, 1e-7).to(dtype=dtype),),
            )

    def test_log1p(self):
        def fn(x):
            return torch.log1p(x), torch.log1p(x) * 2

        for dtype in (torch.float16, torch.float, torch.double, torch.int, torch.int64):
            self.common(
                fn,
                (torch.randn([64]).to(dtype=dtype),),
            )
            self.common(
                fn,
                (torch.arange(-1e-5, 1e-5, 1e-7).to(dtype=dtype),),
            )

    def test_flip(self):
        def fn(x):
            return torch.flip(x, (-1,)), torch.flip(x, (0, 2)) - 2

        self.common(
            fn,
            (torch.randn([1, 2, 6, 6]),),
        )

    def test_signbit(self):
        def fn(x):
            return torch.signbit(x), ~torch.signbit(-x) & 1

        self.common(
            fn,
            (torch.randn([1, 2, 6, 6]),),
        )

    def test_fmod(self):
        def fn(a, b):
            return torch.fmod(a, b), torch.fmod(3.0 * a, b) - 2.0

        shape = [1, 2, 6, 6]
        self.common(fn, (torch.randn(shape), torch.randn(shape)))

    def test_fmod_zero_dim(self):
        def fn(a, b):
            return (torch.fmod(a, b),)

        self.common(
            fn,
            (
                make_tensor(10, device="cpu", dtype=torch.float32),
                make_tensor((), device="cpu", dtype=torch.float32),
            ),
        )
        self.common(
            fn,
            (
                make_tensor((), device="cpu", dtype=torch.float32),
                make_tensor(10, device="cpu", dtype=torch.float32),
            ),
        )

    def test_log2(self):
        def fn(x):
            return torch.log2(x), torch.log2(x + 1) - 2

        self.common(
            fn,
            (torch.randn([64]) + 10,),
        )

    def test_logsumexp(self):
        def fn(x):
            return torch.logsumexp(x, -1), torch.logsumexp(x, 0) - 2

        self.common(
            fn,
            (torch.randn([8, 8]) + 10,),
        )

    def test_log_fp64(self):
        def fn(x):
            return torch.log(x), torch.log2(x)

        self.common(
            fn,
            (torch.randn([1024], dtype=torch.float64) + 10,),
        )

    def test_bitwise(self):
        def fn(x, y):
            return (
                torch.bitwise_not(x),
                torch.bitwise_or(x, y),
                torch.bitwise_xor(x, y),
                torch.bitwise_and(x, y),
            )

        self.common(
            fn,
            (
                torch.randint(0, 2**30, [64], dtype=torch.int32),
                torch.randint(0, 2**30, [64], dtype=torch.int32),
            ),
        )

    def test_bitwise2(self):
        # again with bool types
        def fn(x, y):
            return (
                torch.bitwise_not(x),
                torch.bitwise_or(x, y),
                torch.bitwise_xor(x, y),
                torch.bitwise_and(x, y),
            )

        self.common(
            fn,
            (
                torch.randint(0, 2, (2, 20), dtype=torch.bool),
                torch.randint(0, 2, (2, 20), dtype=torch.bool),
            ),
        )

    def test_inf(self):
        def fn(a):
            return a + float("inf"), a + float("-inf"), a * -float("inf")

        self.common(fn, (torch.randn(8),))

    def test_remainder(self):
        def fn(a, b):
            return (
                torch.remainder(a, b),
                torch.remainder(a + 1, b - 1),
                torch.remainder(a - 1, b + 1),
            )

        self.common(fn, (torch.randn(64), torch.randn(64)))

    def test_zeros(self):
        def fn(a):
            return (
                a + 1,
                torch.zeros(
                    (1, 8, 64, 64),
                    dtype=torch.float32,
                    device=a.device,
                ),
                torch.zeros(
                    1,
                    8,
                    64,
                    64,
                    dtype=torch.float32,
                    device=a.device,
                ),
                torch.zeros(2, 3, names=None),
                a + torch.ones(8, device=a.device),
                torch.full((2, 3), 3.1416, device=a.device),
            )

        self.common(fn, (torch.randn(8),))

    def test_new_ones(self):
        def fn(a):
            return (
                aten.new_ones(
                    a, [], device=a.device, dtype=6, layout=0, pin_memory=False
                ),
                aten.new_zeros(
                    a, [], device=a.device, dtype=6, layout=0, pin_memory=False
                ),
            )

        self.common(fn, (torch.randn(8),))

    def test_full_like(self):
        def fn(a):
            return torch.full_like(a, 7.777) - 1

        self.common(fn, (torch.randn(8),))

    def test_full_truncation(self):
        def fn(a):
            return a + torch.full_like(a, 7.777)

        for dtype in all_types():
            self.common(fn, (make_tensor(8, dtype=dtype, device="cpu"),))

    def test_index1(self):
        def fn(a, b, c):
            return aten.index(a, [b, c])

        self.common(
            fn,
            (
                torch.randn(8, 8, 12),
                torch.tensor([0, 0, 2, 2], dtype=torch.int64),
                torch.tensor([3, 4, 4, 3], dtype=torch.int64),
            ),
        )
        self.common(
            fn,
            (
                torch.randn(8, 8, 12),
                torch.tensor([[0, 0, 2, 2]], dtype=torch.int64),
                torch.tensor([[3], [4], [4], [3]], dtype=torch.int64),
            ),
        )

    def test_index2(self):
        def fn(a, b):
            return (
                aten.index(a, [b]),
                aten.index(a, [None, b]),
            )

        self.common(
            fn,
            (
                torch.randn(8, 8, 8),
                torch.tensor([[0, 0, 2, 2]], dtype=torch.int64),
            ),
        )

    def test_index3(self):
        def fn(x, ia, ib):
            return (x[:, ia, None, ib, 0],)

        self.common(
            fn,
            (
                torch.randn(3, 4, 4, 4, 3),
                torch.tensor([0, 2, 1], dtype=torch.int64),
                torch.tensor([0, 2, 1], dtype=torch.int64),
            ),
        )

    def test_output_strides(self):
        def fn(x):
            y = x.permute(0, 2, 3, 1).contiguous()
            torch._dynamo.graph_break()
            return y.view(-1, 4)

        inp = torch.rand([4, 4, 4, 4], device=self.device)
        fn_opt = torch._dynamo.optimize("inductor")(fn)

        self.assertEqual(fn(inp), fn_opt(inp))
        self.assertEqual(fn(inp).stride(), fn_opt(inp).stride())

        # no redundant copy
        def foo(x):
            return x[0:2:2].T[3:].squeeze(0)

        foo_opt = torch._dynamo.optimize("inductor")(foo)
        out = foo_opt(inp)
        self.assertEqual(inp.storage(), out.storage())

    def test_index_select(self):
        def fn(a, b):
            return (
                torch.index_select(a, 0, b),
                torch.index_select(a, 1, b),
                torch.index_select(torch.index_select(a, 2, b), 1, b),
            )

        for ind_dtype in (torch.int32, torch.int64):
            self.common(
                fn,
                (
                    torch.randn(8, 8, 8),
                    torch.tensor([0, 0, 2, 1], dtype=ind_dtype),
                ),
            )

    def test_cudnn_rnn(self):
        if self.device == "cpu":
            raise unittest.SkipTest("requires CUDA")

        def fn(
            a0,
            b0,
            b1,
            b2,
            b3,
            b4,
            b5,
            b6,
            b7,
            b8,
            b9,
            b10,
            b11,
            b12,
            b13,
            b14,
            b15,
            a3,
            a4,
            a5,
        ):
            a1 = [
                b0,
                b1,
                b2,
                b3,
                b4,
                b5,
                b6,
                b7,
                b8,
                b9,
                b10,
                b11,
                b12,
                b13,
                b14,
                b15,
            ]
            return aten._cudnn_rnn(
                a0,
                a1,
                4,
                a3,
                a4,
                a5,
                2,
                2048,
                0,
                2,
                False,
                0.0,
                False,
                True,
                [],
                None,
            )

        self.common(
            fn,
            (
                torch.randn([92, 8, 2048]),
                torch.randn([8192, 2048]),
                torch.randn([8192, 2048]),
                torch.randn([8192]),
                torch.randn([8192]),
                torch.randn([8192, 2048]),
                torch.randn([8192, 2048]),
                torch.randn([8192]),
                torch.randn([8192]),
                torch.randn([8192, 4096]),
                torch.randn([8192, 2048]),
                torch.randn([8192]),
                torch.randn([8192]),
                torch.randn([8192, 4096]),
                torch.randn([8192, 2048]),
                torch.randn([8192]),
                torch.randn([8192]),
                torch.randn([167837696]),
                torch.randn([4, 8, 2048]),
                torch.randn([4, 8, 2048]),
            ),
            check_lowp=False,  # difference in rnn is too large between half and float inputs
        )

    def test_upsample_nearest1d(self):
        def fn(a):
            return (
                aten.upsample_nearest1d(a, [74], None),
                aten.upsample_nearest1d(a, [70], None),
                aten.upsample_nearest1d(a, [45], None),
                aten.upsample_nearest1d(a, [36], None),
                aten.upsample_nearest1d(a, None, [2.0]),
            )

        self.common(fn, (torch.randn([2, 4, 37]),))

    def test_upsample_nearest2d(self):
        def fn(a):
            return (
                aten.upsample_nearest2d(a, [74, 76]),
                aten.upsample_nearest2d(a, [70, 75]),
                aten.upsample_nearest2d(a, [45, 74]),
                aten.upsample_nearest2d(a, [36, 39]),
                aten.upsample_nearest2d(a, None, [2.0, 2.0]),
            )

        self.common(fn, (torch.randn([2, 4, 37, 38]),))

    def test_upsample_nearest3d(self):
        def fn(a):
            return (
                aten.upsample_nearest3d(a, [74, 76, 78], None),
                aten.upsample_nearest3d(a, [70, 75, 80], None),
                aten.upsample_nearest3d(a, [45, 74, 103], None),
                aten.upsample_nearest3d(a, [36, 39, 40], None),
                aten.upsample_nearest3d(a, None, [2.0, 2.0, 2.0]),
            )

        self.common(fn, (torch.randn([2, 4, 37, 38, 39]),))

    def test_upsample_nearest2d_backward(self):
        func = torch.ops.aten.upsample_nearest2d_backward

        def fn(a):
            return (
                func(a, output_size=[6, 12], input_size=[3, 3, 3, 6]),
                func(a, output_size=[6, 12], input_size=[3, 3, 4, 5]),
                func(a, output_size=[6, 12], input_size=[3, 3, 2, 8]),
                func(a, output_size=[6, 12], input_size=[3, 3, 2, 8]),
                func(a, output_size=[6, 12], input_size=[3, 3, 4, 7]),
            )

        self.common(fn, (torch.randn([3, 3, 6, 12]),))

    @skip_if_x86_mac()
    def test_upsample_bilinear2d_a(self):
        def fn(a):
            return (
                aten.upsample_bilinear2d(a, [45, 45], False, None),
                aten.upsample_bilinear2d(a, None, True, [2.0, 2.0]),
            )

        self.common(fn, (torch.randn([2, 4, 37, 38]),), atol=2.5e-5, rtol=1.3e-6)

    def test_upsample_bilinear2d_b(self):
        def fn(a):
            return aten.upsample_bilinear2d(a, None, True, [2.0, 2.0])

        self.common(
            fn,
            [
                torch.randn([1, 2, 40, 59]),
            ],
            atol=2.5e-5,
            rtol=1.3e-6,
        )

    def test_reflection_pad2d(self):
        def fn(a):
            return (
                aten.reflection_pad2d(a, [1, 1, 1, 1]),
                aten.reflection_pad2d(a, [1, 2, 3, 4]),
            )

        self.common(
            fn, (torch.randint(0, 999, size=[1, 1, 8, 8], dtype=torch.float32),)
        )

    def test_reflection_pad2d_backward(self):
        def template(size, padding):
            def fn(grad_output, x):
                return aten.reflection_pad2d_backward(grad_output, x, padding)

            x = torch.randint(0, 999, size=size, dtype=torch.float32)
            result = aten.reflection_pad2d(x, padding)
            grad_output = torch.randn_like(result)

            self.common(fn, (grad_output, x))

        template([1, 1, 8, 8], [0, 0, 0, 0])
        template([1, 1, 8, 8], [1, 1, 1, 1])
        template([1, 1, 8, 8], [1, 2, 3, 4])

    def test_grid_sampler_2d(self):
        def fn(a, b):
            return (
                aten.grid_sampler_2d(a, b, 0, 0, True),
                aten.grid_sampler_2d(a, b, 0, 1, False),
            )

        self.common(
            fn,
            (
                torch.randn([4, 3, 352, 352], dtype=torch.float32),
                torch.rand([4, 352, 352, 2], dtype=torch.float32) * 2 - 1,
            ),
            check_lowp=False,
            # Mismatched elements: 154697 / 1486848 (10.4%)
            # Greatest absolute difference: 0.0001976490020751953 at index (0, 0, 101, 243) (up to 1e-05 allowed)
            # Greatest relative difference: 7.332530120481928 at index (1, 1, 258, 301) (up to 1.3e-06 allowed)
            atol=0.0002,
            rtol=1.3e-06,
        )

    def test_upsample_bicubic2d(self):
        def fn(a):
            return (
                aten.upsample_bicubic2d(a, (128, 128), True),
                aten.upsample_bicubic2d(a, (128, 256), False),
            )

        # Mismatched elements: 10 / 196608 (0.0%)
        # Greatest absolute difference: 1.3869255781173706e-05 at index (2, 1, 88, 65) (up to 1e-05 allowed)
        # Greatest relative difference: 0.0033082996811011046 at index (3, 1, 88, 91) (up to 1.3e-06 allowed)
        self.common(
            fn,
            (torch.randn([4, 3, 64, 32], dtype=torch.float32),),
            atol=2e-5,
            rtol=1e-3,
        )

    def test_sort(self):
        def fn(a):
            return torch.sort(a)

        self.common(
            fn, (torch.randint(0, 999, size=[1, 1, 8, 8], dtype=torch.float32),)
        )

    def test_topk(self):
        def fn(a):
            return torch.topk(a, 2, -1)

        self.common(
            fn, (torch.randint(0, 999, size=[1, 1, 8, 8], dtype=torch.float32),)
        )

    def test_long_tensor(self):
        def fn(a):
            return (
                torch.LongTensor([294]).to(a.device) - a,
                torch.as_tensor([295]).to(a.device) + a,
            )

        self.common(fn, (torch.randint(0, 999, size=[8, 8]),))

    def test_constant_pad_1d(self):
        def fn(a):
            return (
                aten.constant_pad_nd(a, [0, 1], 6.0),
                aten.constant_pad_nd(a, [2, 3], 99.0),
            )

        self.common(fn, (torch.randint(0, 999, size=[2, 16, 31], dtype=torch.float32),))

    def test_constant_pad_fill_dtype(self):
        def fn(a, b):
            return (
                aten.constant_pad_nd(a, (1, 1), 1.0) & b,
                aten.constant_pad_nd(a, (1, 1), 0.0) & b,
            )

        self.common(
            fn,
            (torch.randint(2, (4,), dtype=torch.bool), torch.ones(6, dtype=torch.bool)),
        )

    def test_constant_pad_2d(self):
        def fn(a):
            return (
                aten.constant_pad_nd(a, [1, 1, 1, 1], 6.0),
                aten.constant_pad_nd(a, [1, 2, 3, 4], 99.0),
            )

        self.common(
            fn, (torch.randint(0, 999, size=[1, 1, 8, 8], dtype=torch.float32),)
        )

    def test_constant_pad_3d(self):
        def fn(a):
            return (
                aten.constant_pad_nd(a, [1, 2, 3, 4, 5, 6], 6.0),
                aten.constant_pad_nd(a, [0, 0, 3, 4, 0, 0], 6.0),
            )

        self.common(
            fn, (torch.randint(0, 999, size=[2, 4, 4, 4], dtype=torch.float32),)
        )

    def test_constant_pad_float64(self):
        # Repro for https://github.com/pytorch/pytorch/issues/93351
        def fn(input):
            v1 = torch.nn.functional.pad(input, pad=(1, 0))
            return torch.gt(v1, input)

        x = torch.rand([1, 2, 2, 1], dtype=torch.float64)
        self.common(fn, (x,))

    def test_l1_loss(self):
        def fn(a, b):
            return torch.nn.functional.l1_loss(a, b), torch.nn.functional.mse_loss(a, b)

        self.common(
            fn,
            (
                torch.randn([2, 3, 16, 16]),
                torch.randn([2, 3, 16, 16]),
            ),
            check_lowp=False,
        )

    def test_triu(self):
        def fn(a):
            return aten.triu(a, 1), aten.triu(a, 0), aten.triu(a, 2)

        self.common(fn, (torch.randn([2, 10, 10]),))

    def test_no_op_reduction(self):
        def fn(a):
            return a.sum(-1), torch.amax(a + 1, 1, keepdim=True)

        self.common(fn, (torch.randn([8, 1, 1]),))

    def test_inplace_add(self):
        @torch._dynamo.optimize("inductor")
        def fn(x, y):
            return x.add_(y)

        inputs = (
            rand_strided((4, 4), (4, 1), device=self.device),
            rand_strided((4, 4), (4, 1), device=self.device),
        )
        inp_clone = inputs[0].clone()
        out = fn(*inputs)
        self.assertTrue(same(out, inp_clone + inputs[1]))
        self.assertTrue(out is inputs[0])

    # The following 2 tests are meant to check the logic that drops
    # xmask from triton load/store if xnumel = 1
    @requires_cuda()
    def test_single_elem(self):
        def fn(a):
            b = a + 1
            return (b,)

        self.common(fn, (torch.randn(1),))

    @requires_cuda()
    def test_single_elem_indirect(self):
        def fn(a, b):
            c = a[b] + 1
            return (c,)

        a = torch.randn(1)
        b = (torch.tensor([0], dtype=torch.int64),)

        self.common(fn, (a, b))

    # This test is meant to check for issues from the logic
    # that drops xmask from trito load/store if XBLOCK divides xnumel

    @requires_cuda()
    def test_xblock_divides_xnumel(self):
        def fn(a):
            b = a + 1
            return (b,)

        # assumption is that XBLOCK is always a divisor of 1024
        # so xmask will be dropped iff xnumel is multiple of 1024
        self.common(fn, (torch.randn(1024),))
        self.common(fn, (torch.randn(1025),))

    def test_inplace_mixed_dtype_ops(self):
        @torch._dynamo.optimize("inductor")
        def fn(x, y):
            z = x + y.float()
            w = z.add_(y)
            return w.mul_(y)

        inputs = (
            rand_strided((4, 4), (4, 1), device=self.device, dtype=torch.float),
            rand_strided((4, 4), (4, 1), device=self.device, dtype=torch.double),
        )
        out = fn(*inputs)
        out_eager = (inputs[0] + inputs[1].float()).add_(inputs[1]).mul_(inputs[1])
        self.assertTrue(same(out, out_eager))

    @config.patch(
        {"triton.unique_kernel_names": True, "triton.descriptive_names": False}
    )
    def test_kernel_names(self):
        @torch._dynamo.optimize("inductor")
        def fn(x):
            return 2 * x

        inputs = (rand_strided((8,), (1,), device=self.device),)
        self.assertTrue(same(fn(*inputs), 2 * inputs[0]))

    @config.patch({"triton.cudagraphs": True})
    def test_strided_inputs(self):
        @torch._dynamo.optimize("inductor")
        def fn(x, y):
            return x + y

        inputs = (
            rand_strided((8, 16), (32, 2), device=self.device),
            rand_strided((8, 16), (16, 1), device=self.device),
        )
        self.assertTrue(same(fn(*inputs), inputs[0] + inputs[1]))

    @config.patch({"triton.cudagraphs": True})
    @patch.object(functorch_config, "use_fake_tensor", True)
    def test_input_mutation1(self):
        def fn(a):
            b = a + 1
            a.copy_(b)
            c = a + 2
            return a * b / c

        arg1 = torch.randn(64, device=self.device)
        arg2 = arg1.clone()
        arg3 = torch.randn(64, device=self.device)
        arg4 = arg3.clone()
        correct1 = fn(arg1)
        correct2 = fn(arg3)
        opt_fn = torch._dynamo.optimize_assert(compile_fx)(fn)
        actual1 = opt_fn(arg2)
        actual2 = opt_fn(arg4)

        self.assertTrue(same(actual1, correct1))
        self.assertTrue(same(actual2, correct2))
        self.assertTrue(same(arg1, arg2))
        self.assertTrue(same(arg3, arg4))

    @patch.object(functorch_config, "use_fake_tensor", True)
    def test_input_mutation2(self):
        def fn(a):
            b = a + 1
            a.view(64).copy_(torch.tensor([66.0], device=a.device))
            c = a + 2
            return b, c

        # NOTE: this test fails when none of the inputs require grad.
        # That seems like an inductor bug.
        arg1 = torch.randn([1, 64], device=self.device).requires_grad_(True).add(1)
        arg2 = arg1.clone()
        correct1 = fn(arg1)
        opt_fn = torch._dynamo.optimize_assert(compile_fx)(fn)
        actual1 = opt_fn(arg2)

        self.assertTrue(same(actual1, correct1))
        self.assertTrue(same(arg1, arg2))

    @patch.object(functorch_config, "use_fake_tensor", True)
    def test_input_mutation3(self):
        def fn(a):
            a += 1
            a *= 2
            aten.sigmoid_(a)
            a = a.view(64)
            a += 3
            a *= 4
            aten.relu_(a)
            return a

        arg1 = torch.randn([1, 64], device=self.device)
        arg2 = arg1.clone()
        correct1 = fn(arg1)
        opt_fn = torch._dynamo.optimize_assert(compile_fx)(fn)
        actual1 = opt_fn(arg2)

        self.assertTrue(same(actual1, correct1))
        self.assertTrue(same(arg1, arg2))

    def test_input_mutation4(self):
        def fn(a):
            torch.relu_(a)
            return a

        arg1 = torch.randn([1, 64], device=self.device)
        arg2 = arg1.clone()
        correct1 = fn(arg1)
        opt_fn = torch._dynamo.optimize_assert(compile_fx)(fn)
        actual1 = opt_fn(arg2)

        self.assertTrue(same(actual1, correct1))
        self.assertTrue(same(arg1, arg2))

    @patch.object(functorch_config, "use_fake_tensor", True)
    def test_slice_mutation1(self):
        def fn(a):
            x = torch.zeros_like(a)
            b = x + 1
            x[:, 3] = 3.0
            c = torch.clone(x)
            x[4, :] = 4.0
            d = x + 1
            return x, b, c, d

        self.common(fn, (torch.randn([8, 8]),))

    @patch.object(functorch_config, "use_fake_tensor", True)
    def test_slice_mutation2(self):
        def fn(a):
            a[:, 20:40] = a[:, 20:40] + 1
            a[:, 2:11] = a[:, 1:10] + 2

        arg1 = torch.randn([1, 64], device=self.device)
        arg2 = arg1.clone()
        fn(arg1)
        opt_fn = torch._dynamo.optimize_assert(compile_fx)(fn)
        opt_fn(arg2)

        # TODO, fix: See https://github.com/pytorch/pytorch/issues/94693
        if self.device != "cpu":
            self.assertTrue(same(arg1, arg2))

    def test_indirect_load_broadcast(self):
        def fn(in_ptr0, in_ptr1, in_ptr2):
            return torch.gather(in_ptr1, 0, in_ptr2) + in_ptr0

        arg190 = rand_strided((32, 21), (1, 32), device=self.device, dtype=torch.int64)
        arg190.fill_(0)
        arg111 = rand_strided(
            (9521, 512), (512, 1), device=self.device, dtype=torch.float32
        )
        self.common(
            fn,
            (
                torch.randn(32, 1),
                arg111,
                arg190,
            ),
        )

    @unittest.skipIf(not has_torchvision_roi_align(), "requires torchvision")
    def test_roi_align(self):
        def fn(a, b):
            return torch.ops.torchvision.roi_align(a, b, 0.25, 7, 7, 2, False)

        self.common(fn, (torch.zeros([4, 256, 296, 304]), torch.zeros([2292, 5])))

    def test_nll_loss_forward(self):
        def fn(a, b):
            return aten.nll_loss_forward(a, b, None, 1, -100)

        labels = (
            torch.zeros([5], dtype=torch.int64),
            torch.tensor([-100, -100, 3, -100, -100], dtype=torch.int64),
        )
        inps = (torch.randn(5, 5), torch.randn(5, 5))
        for a, b in zip(inps, labels):
            self.common(
                fn,
                (a, b),
            )

    def test_nll_loss_backward(self):
        def fn(a, b, c):
            return aten.nll_loss_backward(
                a, b, c, None, 1, -100, torch.tensor(1.0, device=self.device)
            )

        labels = (
            torch.zeros([5], dtype=torch.int64),
            torch.tensor([-100, -100, 3, -100, -100], dtype=torch.int64),
        )
        inps = (torch.randn(5, 5), torch.randn(5, 5))
        grad_outs = (torch.randn(()), torch.randn(()))
        for a, b, c in zip(grad_outs, inps, labels):
            self.common(
                fn,
                (a, b, c),
            )

    def test_isinf(self):
        def fn(x):
            return x.isinf(), x.isnan()

        self.common(
            fn, [torch.tensor([1, float("inf"), 2, float("-inf"), float("nan")])]
        )
        self.common(
            fn,
            [
                torch.tensor(
                    [1, float("inf"), 2, float("-inf"), float("nan")],
                    dtype=torch.float64,
                )
            ],
        )

    def test_isinf2(self):
        def fn(x):
            y = torch.tensor(
                [1, float("inf"), 2, float("-inf"), float("nan")], device=self.device
            )
            return x == y

        self.common(
            fn, (torch.tensor([1, float("inf"), 2, float("-inf"), float("nan")]),)
        )

    def test_any(self):
        def fn(x):
            return (
                x.any(-1),
                x.isinf().any(),
                torch.all(x.isinf(), dim=0),
                torch.all(torch.logical_not(x.isinf())),
            )

        self.common(fn, [-torch.rand(64)])
        tmp = torch.randn(16, 8)
        tmp[1, 1] = float("inf")
        self.common(fn, [tmp])

    def test_inplace_activations(self):
        def fn(x):
            a = aten.hardswish_(x + 1)
            b = aten.hardtanh_(x + 1)
            c = aten.leaky_relu_(x + 1)
            d = aten.silu_(x + 1)
            e = aten.log1p(x + 1)
            f = aten.masked_fill_(x + 1, torch.zeros_like(x, dtype=torch.bool), 99.0)
            h = aten.masked_fill_(x + 1, torch.ones_like(x, dtype=torch.bool), 99.0)
            return (a, b, c, d, e, f, h)

        self.common(fn, [torch.randn(64) * 10])

    def test_baddbmm(self):
        def fn(a, b, c, beta):
            return aten.baddbmm(a, b, c, beta=beta)

        b = torch.randn(6, 128, 64)
        c = torch.randn(6, 64, 100)
        options = itertools.product(
            [torch.randn(6, 1, 100), torch.randn(6, 1, 100).fill_(torch.nan)],
            [0.0, 1.0],
        )
        for a, beta in options:
            self.common(
                fn,
                [a, b, c, beta],
                # Mismatched elements: 1212 / 76800 (1.6%)
                # Greatest absolute difference: 0.001953125 at index (0, 0, 93) (up to 1e-05 allowed)
                # Greatest relative difference: 1.0 at index (3, 19, 4) (up to 0.001 allowed)
                atol=0.002,
                rtol=0.001,
            )

    @config.patch({"triton.max_tiles": 2})
    def test_fuse_tiled(self):
        def fn(a, b, c):
            return a + b, c + 1

        self.common(
            fn, [torch.randn(128, 1), torch.randn(1, 128), torch.randn(128, 128)]
        )

    def test_expand_as(self):
        def fn(a, b):
            return aten.expand_as(a, b), aten.expand_as(a + 1, b + 1) + 1

        self.common(
            fn,
            [
                torch.randn(6, 1, 100),
                torch.randn(6, 128, 100),
            ],
        )

    def test_index_put1(self):
        def fn(a, b, c):
            return (
                torch.index_put(a, [b], c),
                torch.index_put_(a + 1, [b + 1], c + 1) + 1,
            )

        self.common(
            fn,
            [
                torch.randn([800, 256, 7, 7]),
                torch.randperm(601),
                torch.randn([601, 256, 7, 7]),
            ],
        )
        self.common(
            fn, [torch.randn(1024, 4, 2), torch.arange(4), torch.randn(4, 1, 1)]
        )

    def test_index_put2(self):
        def fn(a, b, c):
            return torch.index_put(a, [b], c, True)

        self.common(
            fn,
            [
                torch.randn([100, 256, 7, 7]),
                torch.randint(0, 100, size=[600], dtype=torch.int64),
                torch.randn([600, 256, 7, 7]),
            ],
            # workaround for https://github.com/openai/triton/issues/558
            check_lowp=False,
        )

    def test_index_put3(self):
        def fn(a, b, c):
            torch.ops.aten.index_put_(a, (None, b, None), c)
            a1 = a + 1
            torch.ops.aten.index_put_(a1, (None, b + 1, None), c + 1)
            return (a, a1)

        self.common(
            fn,
            [
                torch.randn([1024, 4, 2]),
                torch.arange(3),
                torch.randn([1024, 1, 2]),
            ],
        )

    def test_index_put4(self):
        # a, b[0] are not broadcastable
        # https://github.com/pytorch/pytorch/issues/97104
        def fn(a, b, c):
            return torch.index_put(a, [b], c)

        self.common(
            fn,
            [
                torch.rand([8, 2]),
                torch.rand([8]) > 0.5,
                torch.rand([]),
            ],
        )

    def test_index_put_as_masked_fill(self):
        def fn(a, b, c, d):
            a = a.clone()
            torch.ops.aten.index_put_(a, [b], c, d)
            return a

        self.common(
            fn,
            (
                torch.randn([1024, 4, 2]),
                torch.randn([1024, 4, 2]) > 0,
                torch.randn([]),
                False,
            ),
        )

        self.common(
            fn,
            (
                torch.randn([1024, 4, 2]),
                torch.randn([1024, 4, 2]) > 0,
                torch.randn([]),
                True,
            ),
        )

    def test_index_put_fallback1(self):
        def fn(a, b, c, d):
            a = a.clone()
            torch.ops.aten.index_put_(a, [b], c, d)
            return a

        self.common(
            fn,
            (
                torch.randn([3]),
                torch.as_tensor([True, True, False]),
                torch.randn([2]),
                False,
            ),
        )

        self.common(
            fn,
            (
                torch.randn([3]),
                torch.as_tensor([True, True, False]),
                torch.randn([2]),
                True,
            ),
        )

    def test_index_put_fallback2(self):
        def fn(a, b, c, d, e):
            a = a.clone()
            torch.ops.aten.index_put_(a, [None, b, c], d, e)
            return a

        self.common(
            fn,
            (
                torch.randn([1, 2, 3]),
                torch.as_tensor([0, 1]),
                torch.as_tensor([True, True, False]),
                torch.randn([]),
                False,
            ),
        )
        self.common(
            fn,
            (
                torch.randn([1, 2, 3]),
                torch.as_tensor([0, 1]),
                torch.as_tensor([True, True, False]),
                torch.randn([]),
                True,
            ),
        )

    def test_index_put_index(self):
        def fn(ind, x, src):
            y = torch.ops.aten.index_put.default(x, [ind], src)
            return torch.ops.aten.index.Tensor(y, [ind])

        args = [torch.tensor([1], dtype=torch.int64), torch.randn(8, 4), torch.randn(4)]
        self.common(fn, args)

    @config.patch(fallback_random=True)
    def test_bernoulli1(self):
        def fn(a):
            b = torch.empty_like(a)
            return aten.bernoulli_(b), b

        self.common(
            fn,
            [
                torch.randn([100]),
            ],
        )

    def test_bernoulli2(self):
        def fn(a):
            return aten.bernoulli(a)

        self.common(
            fn,
            [torch.tensor([1.0, 1.0, 0.0, 0.0, 1.0, 0.0, 1.0, 1.0])],
        )

    def test_narrow(self):
        def fn(x):
            return (
                aten.narrow(x, 1, 10, 16),
                aten.narrow(x + 2, 0, 10, 16) + 1,
                aten.narrow_copy(x, 1, 10, 16),
            )

        self.common(fn, [torch.randn(64, 64)])

    def test_as_strided(self):
        def fn(x):
            return (
                aten.as_strided(x, (8, 8, 64), (8 * 64, 64, 1), 0),
                aten.as_strided(x + 1, (8, 8, 64), (8 * 64, 64, 1), 0) + 2,
            )

        def fn_channels_last(x):
            return (
                aten.as_strided(
                    x, (8, 384, 2, 20, 12), (153600, 1, 61440, 384, 7680), 0
                ),
                aten.as_strided(
                    x + 1, (8, 384, 2, 20, 12), (153600, 1, 61440, 384, 7680), 0
                )
                + 2,
            )

        self.common(fn, [torch.randn(64, 64)])
        self.common(
            fn_channels_last,
            [torch.randn(8, 384, 20, 20).to(memory_format=torch.channels_last)],
        )

    def test_as_strided_scatter(self):
        def fn(a, b):
            return aten.as_strided_scatter(
                a * 8 + 10,
                b * 2 - 4,
                size=(a.shape[0], a.shape[1] // 2),
                stride=(a.shape[1], 2),
                storage_offset=0,
            )

        self.common(fn, [torch.randn(10, 1024), torch.randn(10, 512)])

    def test_select_scatter(self):
        def fn(x, a, b):
            return (
                aten.select_scatter(x, a, 1, 0),
                aten.select_scatter(x, b, 0, 1),
            )

        self.common(
            fn,
            [
                torch.randn(8, 197, 38),
                torch.randn(8, 38),
                torch.randn(197, 38),
            ],
        )

    def test_slice_scatter(self):
        def fn(x, a):
            return (
                aten.slice_scatter(x, a, 2, 10, -10),
                aten.slice_scatter(x, a[:, :, :40], 2, 10, -10, 2),
            )

        self.common(
            fn,
            [
                torch.randn(4, 8, 100),
                torch.randn(4, 8, 80),
            ],
        )

    def test_slice_scatter2(self):
        def fn(a, b):
            return aten.slice_scatter(a, b, 0, 0, 9223372036854775807)

        self.common(
            fn,
            [
                torch.randn([8, 197, 384]),
                torch.randn([8, 197, 384]),
            ],
        )

    def test_scatter1(self):
        def fn(a, dim, index, b):
            return aten.scatter(a, dim, index, b)

        self.common(
            fn,
            [
                torch.zeros(2, 3),
                -1,
                torch.tensor([[0]]),
                torch.ones(2, 3),
            ],
        )

    def test_scatter2(self):
        if self.device == "cuda":
            raise unittest.SkipTest("unstable on sm86")

        def fn(a, dim, index, b):
            return aten.scatter.reduce(a, dim, index, b, reduce="add")

        self.common(
            fn,
            [
                torch.zeros(64, 512),
                0,
                torch.zeros((64, 512), dtype=torch.int64),
                torch.ones(64, 512),
            ],
        )

    def test_scatter3(self):
        def fn(a, dim, index, b):
            return aten.scatter(a, dim, index, b, reduce="add")

        self.common(
            fn,
            [
                torch.randn(5, 29, 13),
                2,
                torch.tensor([[[3, 5, 7, 9]]]),
                0.8,  # src can be a scalar
            ],
            # Mismatched elements: 1 / 1885 (0.1%)
            # Greatest absolute difference: 0.00018310546875 at index (0, 0, 3) (up to 1e-05 allowed)
            # Greatest relative difference: 0.0022371364653243847 at index (0, 0, 3) (up to 0.001 allowed)
            atol=2e-4,
            rtol=1e-3,
        )

    def test_scatter4(self):
        def fn(x, ind, src):
            return torch.scatter(x, 0, ind, src)

        self.common(
            fn,
            (torch.randn(196, 992), torch.randint(196, (1, 992)), torch.randn(1, 992)),
        )

    @unittest.skip("Flaky test, needs debugging")
    def test_scatter_add1(self):
        def fn(a, dim, index, b):
            return aten.scatter_add(a, dim, index, b)

        self.common(
            fn,
            [
                torch.randn(2, 3),
                0,
                torch.tensor([[0]]),
                torch.randn(2, 3),
            ],
        )

    def test_scatter_add2(self):
        def fn(a, dim, index, b):
            return aten.scatter_add(a, dim, index, b)

        self.common(
            fn,
            [
                torch.randn(2, 3),
                0,
                torch.tensor([[0, 0, 0], [1, 1, 1]]),
                torch.randn(2, 3),
            ],
        )

    def test_scatter_add3(self):
        def fn(a, dim, index, b):
            return aten.scatter_add(a, dim, index, b)

        self.common(
            fn,
            [
                torch.randn(5, 29, 13),
                2,
                torch.tensor([[[3, 5, 7, 9]]]),
                torch.randn(1, 1, 10),
            ],
        )

    def test_scatter_reduce1(self):
        def fn(a, dim, index, b):
            return aten.scatter_reduce(a, dim, index, b, "sum")

        self.common(
            fn,
            [
                torch.randn(5, 29, 13),
                2,
                torch.tensor([[[3, 5, 7, 9]]]),
                torch.randn(1, 1, 10),
            ],
        )

    def test_scatter_reduce2(self):
        def fn(a, dim, index, b):
            return aten.scatter_reduce(a, dim, index, b, "sum", include_self=False)

        self.common(
            fn,
            [
                torch.randn(2, 3),
                0,
                torch.zeros((2, 3), dtype=torch.int64),
                torch.randn(2, 3),
            ],
        )

    # issue #1150
    def test_dense_mask_index(self):
        if self.device == "cpu":
            raise unittest.SkipTest(
                "https://github.com/pytorch/torchdynamo/issues/1697"
            )

        def fn(x, y):
            y = torch.ops.aten.select.int(y, 0, 2)
            z = x * y
            return z.sum()

        self.common(fn, [torch.randn(102400), torch.randn(3)])

    def test_empty1(self):
        def fn():
            return torch.empty((1, 128, 128))

        self.common(fn, [], assert_equal=False)

    def test_empty2(self):
        def fn():
            return aten.empty((1, 128, 128))

        self.common(fn, [], assert_equal=False)

    def test_new_empty(self):
        def fn(a):
            return aten.new_empty(a, [1, 128, 128])

        self.common(fn, [torch.randn(55)], assert_equal=False)

    def test_empty_strided(self):
        def fn():
            return aten.empty_strided([1, 128, 128], [16384, 128, 1])

        self.common(fn, [], assert_equal=False)

    def test_new_empty_strided(self):
        def fn(a):
            return aten.new_empty_strided(a, [1, 128, 128], [16384, 128, 1])

        self.common(fn, [torch.randn(55)], assert_equal=False)

    @config.patch({"triton.cudagraphs": True})
    def test_dropout(self):
        random.seed(1234)
        torch.manual_seed(1234)

        @torch._dynamo.optimize("inductor")
        def fn1(a):
            return torch.nn.functional.dropout(a)

        x = torch.ones(1000, device=self.device, dtype=torch.float32)
        result1 = fn1(x)
        self.assertTrue(400 < result1.nonzero().shape[0] < 600)
        self.assertTrue(0.9 < result1.mean().item() < 1.1)

        random.seed(1234)
        torch.manual_seed(1234)

        @torch._dynamo.optimize("inductor")
        def fn2(a):
            return torch.nn.functional.dropout(a, 0.5, True)

        result2 = fn2(x)
        self.assertTrue(400 < result2.nonzero().shape[0] < 600)
        self.assertTrue(0.9 < result2.mean().item() < 1.1)

    def test_dropout_deterministic(self):
        @torch._dynamo.optimize("inductor")
        def fn(a):
            return torch.nn.functional.dropout(a, 0.55, True)

        for cg in (False, True):
            with patch.object(config.triton, "cudagraphs", cg):
                torch._dynamo.reset()

                x = torch.ones(1024, device=self.device, dtype=torch.float32)

                torch.manual_seed(1234)
                a0 = fn(x).clone()
                a1 = fn(x).clone()
                a2 = fn(x).clone()

                torch.manual_seed(1234)
                b0 = fn(x).clone()
                b1 = fn(x).clone()
                b2 = fn(x).clone()

                # same seed, same values
                self.assertTrue(torch.allclose(a0, b0))
                self.assertTrue(torch.allclose(a1, b1))
                self.assertTrue(torch.allclose(a2, b2))

                # different calls, different values
                self.assertFalse(torch.allclose(a0, a1))
                self.assertFalse(torch.allclose(a1, a2))

    def test_rand_like_deterministic(self):
        @torch._dynamo.optimize("inductor")
        def fn(a):
            return torch.rand_like(a), torch.rand_like(a)

        x = torch.ones(1024, device=self.device, dtype=torch.float32)

        torch.manual_seed(1234)
        a0 = fn(x)[0].clone()
        a1 = fn(x)[0].clone()
        a2 = fn(x)[0].clone()

        torch.manual_seed(1234)
        b0 = fn(x)[0].clone()
        b1 = fn(x)[0].clone()
        b2 = fn(x)[0].clone()

        # same seed, same values
        self.assertTrue(torch.allclose(a0, b0))
        self.assertTrue(torch.allclose(a1, b1))
        self.assertTrue(torch.allclose(a2, b2))

        # different calls, different values
        self.assertFalse(torch.allclose(a0, a1))
        self.assertFalse(torch.allclose(a1, a2))

        c, d = fn(x)
        self.assertFalse(torch.allclose(c, d))
        self.assertTrue((c >= 0).all())
        self.assertTrue((c < 1).all())
        self.assertTrue((d >= 0).all())
        self.assertTrue((d < 1).all())

    def test_randn_like_empty(self):
        class Model(torch.nn.Module):
            def __init__(
                self,
            ):
                super().__init__()

            def forward(self, v1: torch.Tensor):
                vx = v1.min(dim=1).values
                v2 = torch.randn_like(vx)
                return v2

        model = Model()
        x = torch.rand(10, 3, 0)

        self.common(model, (x,))

    @config.patch(fallback_random=True)
    def test_like_rands(self):
        def fn(x):
            return torch.rand_like(x), torch.randn_like(x)

        self.common(fn, [torch.zeros([20, 20])])

    def test_max_pool2d_with_indices_backward(self):
        def fn(a, b, c):
            return aten.max_pool2d_with_indices_backward(
                a, b, [2, 2], [2, 2], [0, 0], [1, 1], False, c
            )

        x = torch.randn([2, 4, 18, 14])
        result, indices = aten.max_pool2d_with_indices(
            x,
            [2, 2],
            [2, 2],
            [0, 0],
            [1, 1],
            False,
        )

        self.common(
            fn,
            [
                torch.randn_like(result),
                x,
                indices,
            ],
        )

    def test_max_pool2d_with_indices_backward2(self):
        def fn(a, b, c):
            return aten.max_pool2d_with_indices_backward(
                a, b, [3, 3], [2, 2], [1, 1], [1, 1], True, c
            )

        x = torch.randn([2, 4, 40, 56])
        result, indices = aten.max_pool2d_with_indices(
            x,
            [3, 3],
            [2, 2],
            [1, 1],
            [1, 1],
            True,
        )

        self.common(
            fn,
            [
                torch.randn_like(result),
                x,
                indices,
            ],
        )

    # From https://github.com/pytorch/torchdynamo/issues/1200
    def test_max_pool2d_with_indices_backward3(self):
        def fn(a, b, c):
            return aten.max_pool2d_with_indices_backward(
                a, b, [1, 1], [2, 2], [0, 0], [1, 1], False, c
            )

        x = torch.randn([32, 256, 37, 38])
        result, indices = aten.max_pool2d_with_indices(
            x,
            [1, 1],
            [2, 2],
            0,
            1,
            False,
        )
        self.common(
            fn,
            [
                torch.randn_like(result),
                x,
                indices,
            ],
        )

    # From https://github.com/pytorch/torchdynamo/issues/1352
    def test_max_pool2d_with_indices_backward4(self):
        def fn(a, b, c):
            return aten.max_pool2d_with_indices_backward(
                a, b, [5, 5], [1, 1], [2, 2], [1, 1], False, c
            )

        torch._inductor.metrics.generated_kernel_count = 0
        x = torch.randn([2, 64, 3, 4])
        result, indices = aten.max_pool2d_with_indices(
            x,
            [5, 5],
            [1, 1],
            2,
            1,
            False,
        )
        self.common(
            fn,
            [
                torch.randn_like(result),
                x,
                indices,
            ],
        )
        self.assertEqual(torch._inductor.metrics.generated_kernel_count, 1)

    def test_max_pool2d_with_indices_backward5(self):
        # Window size is too big. Should fallback
        def fn(a, b, c):
            return aten.max_pool2d_with_indices_backward(
                a, b, [13, 13], [1, 1], [2, 2], [1, 1], False, c
            )

        torch._inductor.metrics.generated_kernel_count = 0
        x = torch.randn([2, 64, 20, 20])
        result, indices = aten.max_pool2d_with_indices(
            x,
            [13, 13],
            [1, 1],
            2,
            1,
            False,
        )
        self.common(
            fn,
            [
                torch.randn_like(result),
                x,
                indices,
            ],
        )
        self.assertEqual(torch._inductor.metrics.generated_kernel_count, 0)

    def test_avg_pool2d_backward(self):
        def fn(a, b):
            return aten.avg_pool2d_backward(
                a,
                b,
                [2, 2],
                [2, 2],
                [0, 0],
                True,
                False,
                None,
            )

        self.common(
            fn,
            [
                torch.randn([2, 4, 7, 7]),
                torch.randn([2, 4, 14, 14]),
            ],
        )

    def test_avg_pool2d_backward2(self):
        def fn(a, b):
            return aten.avg_pool2d_backward(
                a,
                b,
                [3, 3],
                [1, 1],
                [1, 1],
                True,
                False,
                None,
            )

        self.common(
            fn,
            [
                torch.randn([1, 1, 20, 15]),
                torch.randn([1, 1, 20, 15]),
            ],
        )

    def test_avg_pool2d_backward3(self):
        def fn(a, b):
            return aten.avg_pool2d_backward(
                a,
                b,
                [1, 1],
                [2, 2],
                [0, 0],
                False,
                False,
                None,
            )

        torch._inductor.metrics.generated_kernel_count = 0
        self.common(
            fn,
            [
                torch.randn([1, 2016, 11, 11]),
                torch.randn([1, 2016, 21, 21]),
            ],
        )
        self.assertEqual(torch._inductor.metrics.generated_kernel_count, 1)

    def test_avg_pool2d_backward4(self):
        def fn(a, b):
            return aten.avg_pool2d_backward(
                a,
                b,
                [13, 13],
                [1, 1],
                [0, 0],
                True,
                False,
                None,
            )

        torch._inductor.metrics.generated_kernel_count = 0
        self.common(
            fn,
            [
                torch.randn([1, 16, 12, 12]),
                torch.randn([1, 16, 24, 24]),
            ],
            check_lowp=False,
        )
        self.assertEqual(torch._inductor.metrics.generated_kernel_count, 0)

    @config.patch(search_autotune_cache=False)
    def test_mm_views(self):
        def fn(a, b):
            return torch.mm(a.view(32, 32), b.view(32, 32))

        self.common(
            fn,
            (
                torch.randn([32, 32]).transpose(0, 1),
                torch.randn([1, 32, 32]).transpose(0, 1),
            ),
            check_lowp=False,
        )
        expected_kernel = 0
        # codegen mm kernel from template
        self.assertEqual(
            torch._inductor.metrics.generated_kernel_count, expected_kernel
        )

    @config.patch({"triton.cudagraphs": False})
    def test_lowmem_dropout1(self):
        n = 100000
        weight = torch.ones(
            n, device=self.device, dtype=torch.float32, requires_grad=True
        )
        ones = torch.ones(n, device=self.device, dtype=torch.float32)

        @torch._dynamo.optimize_assert("inductor")
        def run(x, train=True):
            return F.dropout(x * weight, 0.33, train)

        def check(r, g):
            rmean = r.mean().item()
            gmean = g.mean().item()
            rcount = len(r.nonzero())
            gcount = len(g.nonzero())

            # dropped elements should match
            self.assertTrue(same(r.nonzero(), g.nonzero()))
            self.assertEqual(rcount, gcount)

            # dropped should be close to 0.33
            self.assertGreater(rcount, 0.64 * n)
            self.assertGreater(0.68 * n, rcount)

            self.assertAlmostEqual(rmean, gmean)
            self.assertAlmostEqual(rmean, 1.0, places=2)

        r1 = run(ones, train=False)
        r1.sum().backward()
        g1 = weight.grad.clone()
        # eval mode should be all ones
        self.assertTrue(same(r1, torch.ones_like(r1)))
        self.assertTrue(same(g1, torch.ones_like(g1)))

        torch.manual_seed(1234)
        weight.grad.zero_()
        r2 = run(ones)
        r2.sum().backward()
        g2 = weight.grad.clone()
        check(r2, g2)

        torch.manual_seed(1234)
        weight.grad.zero_()
        r3 = run(ones)
        r3.sum().backward()
        g3 = weight.grad.clone()
        check(r3, g3)

        # second run is same result as first
        self.assertTrue(same(r2, r3))
        self.assertTrue(same(g2, g3))

    @config.patch(search_autotune_cache=False)
    def test_lowmem_dropout2(self):
        if self.device == "cpu":
            raise unittest.SkipTest("lowmem_dropout only supports cuda")
        m = torch.nn.Sequential(
            torch.nn.Linear(32, 32, bias=False),
            torch.nn.Dropout(),
            torch.nn.Linear(32, 32, bias=False),
            torch.nn.Dropout(),
        ).to(self.device)

        @torch._dynamo.optimize_assert("inductor")
        def run(x):
            return m(x)

        torch._inductor.metrics.generated_kernel_count = 0
        result = run(torch.randn([8, 32], device=self.device))
        result.sum().backward()

        expected_kernel = 4
        self.assertEqual(
            torch._inductor.metrics.generated_kernel_count, expected_kernel
        )

    def test_roll(self):
        def fn(a):
            return (
                aten.roll(a, [-3, 10], [1, 2]),
                aten.roll(a, [5]),
            )

        self.common(
            fn,
            [
                torch.randn([2, 56, 56, 16]),
            ],
        )

    def test_argmax_min_int32(self):
        # https://github.com/pytorch/pytorch/issues/94055
        def fn(a, b):
            c = a.argmax(3)
            return torch.min(b, c)

        a = torch.rand(3, 4, 2, 1).int()
        b = torch.rand(2, 2, 1, 4, 1).int()
        self.common(fn, (a, b))

    def test_argmax_argmin1(self):
        def fn(x):
            return (aten.argmax(x), aten.argmin(x))

        self.common(
            fn,
            [
                torch.randn([8, 256, 256]),
            ],
        )

    def test_argmax_argmin2(self):
        def fn(x):
            return (
                aten.argmax(x, 0),
                aten.argmin(x, 0),
                aten.argmax(x, 1),
                aten.argmin(x, 1),
            )

        self.common(
            fn,
            [
                torch.randn([144, 144]),
            ],
            # Mismatched elements: 1 / 144 (0.7%)
            # Greatest absolute difference: 26 at index (71,)
            # Greatest relative difference: 0.4126984179019928 at index (71,)
            atol=1e-5,
            rtol=0.5,
        )

    def test_conv_backward(self):
        def fn(rank4_inps, rank3_inps, rank5_inps):
            out1 = aten.convolution_backward(
                *rank4_inps,
                [C],
                [1, 1],
                [0, 0],
                [1, 1],
                False,
                [0, 0],
                1,
                [True, True, True],
            )
            out2 = aten.convolution_backward(
                *rank4_inps,
                [C],
                [1, 1],
                [0, 0],
                [1, 1],
                False,
                [0, 0],
                1,
                [True, False, False],
            )
            out3 = aten.convolution_backward(
                *rank3_inps,
                [C],
                [1],
                [0],
                [1],
                False,
                [0],
                1,
                [True, True, True],
            )
            out4 = aten.convolution_backward(
                *rank5_inps,
                [C],
                [1, 1, 1],
                [0, 0, 0],
                [1, 1, 1],
                False,
                [0, 0, 0],
                1,
                [True, True, True],
            )
            return (out1, out2, out3, out4)

        B = 3
        C = 4
        H = 5
        grad_out = torch.randn(B, C, H - 2, H - 2, H - 2)
        inp = torch.randn(B, C, H, H, H)
        weight = torch.randn(C, C, 3, 3, 3)

        def shrink_rank(x, rank):
            res = x
            while res.dim() > rank:
                res = torch.select(res, -1, 0)
            return res.contiguous()

        rank4_inps = [shrink_rank(x, 4) for x in [grad_out, inp, weight]]
        rank3_inps = [shrink_rank(x, 4) for x in [grad_out, inp, weight]]
        rank5_inps = [shrink_rank(x, 5) for x in [grad_out, inp, weight]]

        with torch.backends.cudnn.flags(enabled=True, allow_tf32=False):
            self.common(
                fn,
                [rank4_inps, rank3_inps, rank5_inps],
            )

    @unittest.skip(
        """
        FIXME: In the case of having equally max/min elements, our implementation returns
        the last index instead of the first one
        """
    )
    def test_argmax_argmin3(self):
        def fn(x):
            return (
                aten.argmax(x, 0),
                aten.argmin(x, 0),
                aten.argmax(x, -1),
                aten.argmin(x, -1),
            )

        self.common(
            fn,
            [torch.randint(0, 5, [10, 10])],
        )

    def test_vdd_clamp(self):
        def fn(x):
            return torch.clamp_min(x, 3)

        self.common(
            fn,
            [
                torch.randn([16], requires_grad=True) * 10,
            ],
        )

    def test_tmp_not_defined_issue1(self):
        def forward(
            primals_3,
            primals_4,
            add_tensor,
            convert_element_type_default,
            div_default,
            reciprocal_default,
        ):
            var_default = torch.ops.aten.var(
                convert_element_type_default, [2], correction=0
            )
            sub_tensor = torch.ops.aten.sub.Tensor(add_tensor, div_default)
            mul_tensor_1 = torch.ops.aten.mul.Tensor(sub_tensor, reciprocal_default)
            mul_tensor_2 = torch.ops.aten.mul.Tensor(mul_tensor_1, primals_3)
            add_tensor_2 = torch.ops.aten.add.Tensor(mul_tensor_2, primals_4)
            convert_element_type_default_1 = add_tensor_2.to(dtype=torch.float32)
            convert_element_type_default_2 = convert_element_type_default_1.to(
                dtype=torch.float32
            )
            var_default_1 = torch.ops.aten.var(
                convert_element_type_default_2, [2], correction=0
            )
            broadcast_in_dim_default_2 = var_default_1.reshape(1, 512, 1)
            sum_default_1 = convert_element_type_default_2.sum(2)
            add_tensor_3 = torch.ops.aten.add.Tensor(broadcast_in_dim_default_2, 1e-05)
            return (var_default, sum_default_1, add_tensor_3)

        inps = [
            (torch.Size([1024]), torch.float32),
            (torch.Size([1024]), torch.float32),
            (torch.Size([1, 512, 1024]), torch.float32),
            (torch.Size([1, 512, 1024]), torch.float32),
            (torch.Size([1, 512, 1]), torch.float32),
            (torch.Size([1, 512, 1]), torch.float32),
        ]
        inps = [torch.randn(shape, dtype=dtype) for (shape, dtype) in inps]
        self.common(forward, inps, atol=1e-05, rtol=2e-05)

    @unittest.skipIf(
        TEST_WITH_ASAN
        or os.environ.get("BUILD_ENVIRONMENT", "").startswith("parallelnative"),
        "TODO: debug this with asan",
    )
    def test_tmp_not_defined_issue2(self):
        def forward(arg38_1, arg81_1, getitem_17, new_zeros_default_4):
            div_tensor_7 = torch.ops.aten.div.Tensor(getitem_17, arg81_1)
            mul_tensor_24 = torch.ops.aten.mul.Tensor(div_tensor_7, arg38_1)
            sum_default_7 = torch.ops.aten.sum.default(mul_tensor_24)
            return (new_zeros_default_4, sum_default_7)

        # TODO: Remove once https://github.com/pytorch/pytorch/issues/94017 is resolved
        dtype = torch.float64 if self.device == "cpu" else torch.float32
        args = [
            ((1, 88, 40, 40), (140800, 1600, 40, 1), dtype),
            ((), (), dtype),
            ((1, 88, 40, 40), (140800, 1600, 40, 1), dtype),
            ((3,), (1,), dtype),
        ]
        args = [
            rand_strided(shape, stride, dtype).requires_grad_(True).add(1)
            for shape, stride, dtype in args
        ]
        self.common(forward, args)

    def test_misaligned_address_issue1(self):
        def forward(sub_tensor_1, unsqueeze_default):
            gather_default = torch.ops.aten.gather.default(
                sub_tensor_1, 1, unsqueeze_default
            )
            return gather_default

        args = [
            ((1, 1000), (1000, 1), torch.float32),
            ((1, 1), (1, 1), torch.int64),
        ]
        args = [rand_strided(shape, stride, dtype) for shape, stride, dtype in args]
        self.common(forward, args)

    def test_invalid_operand_issue1(self):
        def forward(arg0_1, arg1_1, arg3_1, squeeze, view_1, slice_1):
            slice_scatter = torch.ops.aten.slice_scatter.default(
                slice_1, arg3_1, 1, 1, 9223372036854775807
            )
            slice_scatter_1 = torch.ops.aten.slice_scatter.default(
                arg1_1, slice_scatter, 0, 0, 9223372036854775807
            )
            slice_2 = torch.ops.aten.slice.Tensor(
                slice_scatter_1, 0, 0, 9223372036854775807
            )
            select_scatter = torch.ops.aten.select_scatter.default(
                slice_2, squeeze, 1, 0
            )
            slice_scatter_2 = torch.ops.aten.slice_scatter.default(
                slice_scatter_1, select_scatter, 0, 0, 9223372036854775807
            )
            view = torch.ops.aten.view.default(slice_scatter_2, [-1, 128])
            embedding = torch.ops.aten.embedding.default(arg0_1, view, 1)
            return [embedding, view_1]

        args = [
            ((50005, 768), (768, 1), torch.float32),
            ((8, 128), (128, 1), torch.int64),
            ((8, 127), (127, 1), torch.int64),
            ((8,), (1,), torch.int64),
            ((1024,), (1,), torch.int64),
            ((8, 128), (128, 1), torch.int64),
        ]
        args = [rand_strided(shape, stride, dtype) for shape, stride, dtype in args]
        self.common(forward, args)

    def test_sizehint_issue1(self):
        def forward(x):
            return torch.nn.functional.unfold(
                x, kernel_size=[4, 4], dilation=1, padding=0, stride=[4, 4]
            )

        args = [((2, 24, 56, 56), (75264, 3136, 56, 1), torch.float32, False)]
        args = [
            rand_strided(sh, st, dt).requires_grad_(rg) for (sh, st, dt, rg) in args
        ]
        self.common(forward, args)

    def test_zero_dim_reductions(self):
        for kd in [True, False]:
            inps0 = (torch.zeros(2, 0, device=self.device, dtype=torch.float16), 1, kd)
            failed_ops = [aten.argmin, aten.argmax, aten.max, aten.min]
            for fo in failed_ops:
                with self.assertRaisesRegex(
                    IndexError, "Expected reduction dim 1 to have non-zero size"
                ):
                    mod = make_fx(fo)(*inps0)
                    _ = compile_fx_inner(mod, inps0)

            pass_ops = [
                lambda *x: fn(*x) for fn in [aten.sum, aten.prod, aten.any, aten.all]
            ]
            for po in pass_ops:
                compiled = torch._dynamo.optimize("inductor")(po)
                expected = po(*inps0)
                actual = compiled(*inps0)

            self.assertTrue(torch.allclose(actual, expected, atol=1e-3, rtol=1e-3))

    def test_lerp(self):
        # non-contiguous inputs for lerp
        def fn0(i0, i1):
            x1 = i0.transpose(-2, -3)
            return torch.lerp(i1, x1, 70000)

        # contiguous inputs for lerp
        def fn1(i0, i1):
            return torch.lerp(i1, i0, 70000)

        def compare(fn, inputs):
            compiled = torch._dynamo.optimize("inductor")(fn)
            expected = fn(*inputs)
            actual = compiled(*inputs)
            self.assertEqual(expected, actual)
            self.assertEqual(expected.stride(), actual.stride())

        compare(fn0, [torch.rand(10, 3, 10), torch.rand(3, 10, 10)])
        compare(fn1, [torch.rand(3, 10, 10), torch.rand(3, 10, 10)])

    def test_unspec_inputs(self):
        if self.device == "cpu":
            raise unittest.SkipTest("segfault with CPU backend")

        def fn(x, y):
            return x + y, x * y, x / y

        opt = torch._dynamo.optimize("inductor")(fn)
        dtypes = [
            torch.float16,
            torch.bfloat16,
            torch.float32,
            torch.float64,
            torch.int32,
            torch.int64,
        ]

        for d in dtypes:
            inputs = (
                rand_strided((2, 3), (3, 1), dtype=torch.float32, device="cuda"),
                rand_strided((), (), dtype=d, device="cpu"),
            )
            self.assertTrue(same(opt(*inputs), fn(*inputs)))
            inputs = (inputs[1], inputs[0])
            self.assertTrue(same(opt(*inputs), fn(*inputs)))

    def test_list_clearing(self):
        if self.device == "cpu":
            contexts = [contextlib.nullcontext]
        else:
            contexts = [
                contextlib.nullcontext,
                lambda: config.patch({"triton.cudagraphs": True}),
            ]

        for context in contexts:
            with context():
                inps = [
                    torch.rand([5, 5]).to(self.device),
                    torch.rand([5, 5]).to(self.device),
                ]
                inp_refs = [weakref.ref(inp) for inp in inps]

                def fn(x, y):
                    a = x + y
                    return (a @ a,)

                fn_fx = make_fx(fn)(inps[0], inps[1])
                fn_compiled = compile_fx_inner(fn_fx, inps)

                test_self = self
                matmul_seen = False

                class TestRefMode(TorchDispatchMode):
                    def __torch_dispatch__(self, func, types, args=(), kwargs=None):
                        kwargs = kwargs if kwargs else {}

                        nonlocal inps
                        nonlocal inp_refs
                        nonlocal test_self
                        nonlocal matmul_seen

                        # by matmul, inputs should be deallocated
                        if func is aten.mm.out:
                            matmul_seen = True
                            test_self.assertEqual(len(inps), 0)
                            test_self.assertIsNone(inp_refs[0]())
                            test_self.assertIsNone(inp_refs[1]())

                        return func(*args, **kwargs)

                with TestRefMode():
                    fn_compiled(inps)

                # for some reason, TorchDispatch doesnt capture the
                # cuda mm call (even without cudagraphs)
                if self.device == "cpu":
                    self.assertTrue(matmul_seen)
                else:
                    self.assertEqual(len(inps), 0)

    def test_dtype_mismatch_issue(self):
        def fn(x):
            attn = torch.nn.functional.pad(x, [0, 1])
            return attn.softmax(dim=-1)

        x = torch.rand(128, 32, 63)
        res_ref = fn(x)
        res = torch._dynamo.optimize("inductor")(fn)(x)
        self.assertEqual(res, res_ref)

    def test_kwargs(self):
        if self.device == "cuda":
            raise unittest.SkipTest("histogramdd only supports cpu")

        def fn(x, y):
            return torch.histogramdd(
                x,
                bins=[3, 3],
                weight=y,
            )

        self.common(
            fn,
            [torch.randn((4, 2)), torch.randn((4))],
        )

    @torch._dynamo.config.patch(dynamic_shapes=True)
    def test_int_input_dynamic_shapes(self):
        @torch.compile(dynamic=True)
        def fn(x, i):
            y = x * i
            return y

        # Constant must not get matched as constant
        self.common(fn, [torch.randn(3, 1, 1, 1, 1), 9132])

    @unittest.skipIf(HAS_CUDA, "test in_out_ptr for CppKernel")
    def test_in_out_buffer(self):
        def fn(x, y):
            z = torch.matmul(x, y.transpose(-1, -2)) / 8.0
            return z

        inps = [torch.randn(1, 2, 8, 4), torch.randn(1, 2, 8, 4)]
        fn_opt = torch._dynamo.optimize("inductor")(fn)
        code = run_and_get_cpp_code(fn_opt, inps)
        self.assertTrue("in_out_ptr" in code)
        self.assertEqual(fn_opt(*inps), fn(*inps))

    @config.patch(profiler_mark_wrapper_call=True)
    def test_profiler_mark_wrapper_call(self):
        from torch.profiler import profile

        @torch._dynamo.optimize("inductor", nopython=True)
        def fn(a, b):
            return a + b

        a = torch.rand((100,))
        b = torch.rand((100,))
        with profile() as prof:
            fn(a, b)
        assert "inductor_wrapper_call" in (
            e.name for e in prof.profiler.function_events
        )

    @config.patch(cpp_wrapper=True, search_autotune_cache=False)
    def test_cpp_wrapper(self):
        if self.device == "cuda":
            raise unittest.SkipTest("cpp_wrapper only supports cpu")

        device = "cpu"
        for name, supported in [
            ["test_as_strided", True],  # buffer reuse
            ["test_bitwise", True],  # int32
            ["test_bmm1", True],
            ["test_bmm2", True],
            ["test_cat", True],  # alias
            ["test_linear1", True],
            ["test_linear2", True],
            ["test_lowmem_dropout1", True],  # None as output
            ["test_mm_views", True],
            [
                "test_profiler_mark_wrapper_call",
                True,
            ],
            ["test_reduction1", True],  # Reduction
            ["test_relu", True],  # multiple inputs
            ["test_silu", True],  # single input, single output
            ["test_sum_dtype", True],  # float64
            ["test_sum_int", True],  # bool, int64, int8, uint8
            ["test_transpose", True],  # multiple outputs, buffer clear
        ]:
            test_name = f"{name}_{device}"
            assert hasattr(self, test_name), "undefined function"
            func = getattr(self, test_name)
            assert callable(func), "not a callable"
            code = run_and_get_cpp_code(func, [])
            self.assertEqual("load_inline" in code, supported)

    @unittest.skipIf(IS_X86 and not HAS_AVX2, "Requires AVX2")
    def test_pixel_shuffle_channels_last(self):
        def fn(x):
            x = torch.nn.functional.pixel_shuffle(x, 2)
            x = torch.nn.functional.relu(x)
            return x

        self.common(
            fn,
            (torch.randn(1, 16, 64, 72).to(memory_format=torch.channels_last),),
        )

    def test_where_broadcast(self):
        # https://github.com/pytorch/pytorch/issues/93374
        def fn(x, p1, p0):
            o = torch.where(x, p1, p0)
            return o

        # https://github.com/pytorch/pytorch/issues/94725
        class Repro(torch.nn.Module):
            def __init__(self):
                super().__init__()
                self.register_buffer(
                    "_tensor_constant0", torch.randn([], dtype=torch.float32)
                )

            def forward(self, arg0_1, arg1_1):
                convert_element_type = torch.ops.prims.convert_element_type.default(
                    arg1_1, torch.bool
                )
                bitwise_not = torch.ops.aten.bitwise_not.default(convert_element_type)
                _tensor_constant0 = self._tensor_constant0
                lift_fresh_copy = torch.ops.aten.lift_fresh_copy.default(
                    _tensor_constant0
                )
                where = torch.ops.aten.where.self(bitwise_not, lift_fresh_copy, arg0_1)
                return (where, bitwise_not)

        self.common(
            fn,
            (torch.tensor([[True]]), torch.rand(13, 7, 3), torch.rand(1, 1)),
        )

        if not torch._dynamo.config.dynamic_shapes:
            args = [
                torch.randn(1, 4, 64, 64),
                torch.zeros(1, 1, 64, 64, dtype=torch.uint8),
            ]
            args[1][:, :, :32, :32] = 1
            eager_args = [x.clone() for x in args]
            eager_mod = Repro()
            mod = make_fx(eager_mod, tracing_mode="real")(*args)
            compiled = compile_fx_inner(mod, args)
            inductor_out = compiled(args)
            eager_out = eager_mod(*eager_args)
            self.assertEqual(inductor_out, eager_out)

    def test_where_with_logical_op(self):
        def fn_and(x, y):
            return torch.where(torch.logical_and(x, y), 1.0, 0.0)

        def fn_or(x, y):
            return torch.where(torch.logical_or(x, y), 1.0, 0.0)

        self.common(
            fn_and,
            (torch.randn(32), torch.randn(32)),
        )
        self.common(
            fn_or,
            (torch.randn(32), torch.randn(32)),
        )

    def test_inplace_where_pointwise(self):
        # https://github.com/pytorch/pytorch/issues/96446
        def fn(a, b):
            a[0] = 2
            return a * b

        self.common(fn, (torch.rand(1), torch.rand(2)))

<<<<<<< HEAD
=======
    def test_view_on_aliased(self):
        # https://github.com/pytorch/pytorch/issues/96728
        def fn1(a, b):
            a = a.max(0).values
            c = torch.cat((a, b))
            c = c.round()
            b >= a[0]
            return c

        some_const = torch.tensor(6324)

        def fn2():
            a = torch.tensor([[0.6324]])
            ret = torch.cat((a, a), dim=0)
            some_const >= a[0]
            return ret

        self.common(fn1, (torch.tensor([[4.0]]), torch.tensor([5.0])))
        self.common(fn2, ())

    def test_argmax_to_float(self):
        # https://github.com/pytorch/pytorch/issues/97127
        def fn():
            a = torch.zeros([2, 2])
            b = a.argmax(0)
            return b.float().mean()

        self.common(fn, ())

    def test_const_int32_to_float(self):
        # https://github.com/pytorch/pytorch/issues/97124
        def fn():
            a = torch.zeros([1, 2], dtype=torch.int32)
            a = a + a
            b = a.to(dtype=torch.float32)
            return b * 0.8

        self.common(fn, ())
>>>>>>> 14177f0d


@dataclasses.dataclass
class TestFailure:
    suffixes: Tuple[str]
    is_skip: bool = False


def copy_tests(my_cls, other_cls, suffix, test_failures=None):  # noqa: B902
    for name, value in my_cls.__dict__.items():
        if name.startswith("test_"):
            # You cannot copy functions in Python, so we use lambdas here to
            # create objects with different ids. Otherwise, unittest.skip
            # would modify all methods sharing the same object id. Also, by
            # using a default argument in a lambda, we create a copy instead of
            # a reference. Otherwise, we would lose access to the value.
            tf = test_failures and test_failures.get(name)
            if tf is not None and suffix in tf.suffixes:
                skip_func = (
                    unittest.skip("Skipped!")
                    if tf.is_skip
                    else unittest.expectedFailure
                )
                setattr(
                    other_cls,
                    f"{name}_{suffix}",
                    skip_func(lambda self, value=value: value(self)),
                )
            else:
                setattr(
                    other_cls, f"{name}_{suffix}", lambda self, value=value: value(self)
                )


if HAS_CPU:

    class SweepInputsCpuTest(SweepInputs2, TestCase):
        gen = InputGen(10, "cpu")

    SweepInputsCpuTest.populate()

    class CpuTests(TestCase):
        common = check_model
        device = "cpu"

    copy_tests(CommonTemplate, CpuTests, "cpu")

    class CPUReproTests(TestCase):
        def test_conv_stride_constraints(self):
            for fmt in [torch.channels_last, torch.contiguous_format]:
                # TorchDispatch doesn't work in our cuda invocation for some reason
                m = torch.nn.Conv2d(5, 6, [3, 3])

                def fn(inp, weight):
                    return (
                        F.conv2d(
                            inp, weight, None, m.stride, m.padding, m.dilation, m.groups
                        ),
                    )

                inp = torch.randn([2, 5, 16, 16])
                inps = [inp, m.weight.to(memory_format=fmt)]
                fn_fx = make_fx(fn)(*inps)
                fn_compiled = compile_fx_inner(fn_fx, inps)
                test_self = self
                conv_seen = False

                class RecordFunctions(TorchDispatchMode):
                    def __torch_dispatch__(self, func, types, args=(), kwargs=None):
                        kwargs = kwargs if kwargs else {}
                        if func == torch.ops.aten.convolution.default:
                            test_self.assertTrue(
                                args[0].is_contiguous(memory_format=fmt)
                            )
                            test_self.assertTrue(
                                args[1].is_contiguous(memory_format=fmt)
                            )
                            nonlocal conv_seen
                            conv_seen = True

                        return func(*args, **kwargs)

                with RecordFunctions():
                    out = fn_compiled(inps)

                self.assertTrue(conv_seen)

        def test_inplace_squeeze_needed(self):
            mod = torch.nn.Sequential(
                torch.nn.Linear(10, 10),
                torch.nn.LayerNorm(10),
                torch.nn.ReLU(),
            ).eval()

            @torch._dynamo.optimize("inductor")
            def fn(x):
                return mod(x)

            v = torch.randn(10)
            result = fn(v)
            # TODO: OMP parallel reduction order is not deterministic.
            # Hence, the accurarcy might vary up and down. For short term,
            # we increase the tolerance and will fix it later by using
            # aten parallel.
            assert same(result, mod(v), tol=5e-1)

        def test_cat_mul(self):
            # https://github.com/pytorch/pytorch/issues/93365
            def fn(p0, p1):
                y1 = torch.cat([p0, p1], dim=0)
                y2 = torch.mul(y1, y1)
                return y1, y2

            p0 = torch.randn(3, 4)
            p1 = torch.randn(3, 4)
            opt_fn = torch._dynamo.optimize("inductor")(fn)
            opt_fn(p0, p1)
            real_out = fn(p0, p1)
            compiled_out = opt_fn(p0, p1)
            assert same(real_out, compiled_out)

        def test_reduce_with_masked(self):
            # https://github.com/pytorch/pytorch/issues/96484
            def fn(a, b):
                a = torch.nn.functional.pad(a, (0, -1))
                c = a + b
                return c.min(0).values

            a = torch.randn([2])
            b = torch.randn([2])
            opt_fn = torch._dynamo.optimize("inductor")(fn)
            opt_fn(a, b)
            real_out = fn(a, b)
            compiled_out = opt_fn(a, b)
            assert same(real_out, compiled_out)

        @unittest.skipIf(
            not codecache.valid_vec_isa_list(), "Does not support vectorization"
        )
        @patch("torch.cuda.is_available", lambda: False)
        def test_sigmoid_with_reduction(self):
            def fn(x):
                x = torch.ops.aten.sigmoid.default(x)
                return torch.ops.aten.mean.dim(x, [-1, -2], True)

            x = torch.randn((1, 8, 8, 8))
            with config.patch({"cpp.simdlen": None}):
                torch._dynamo.reset()
                metrics.reset()
                opt_fn = torch._dynamo.optimize("inductor")(fn)
                opt_fn(x)

                real_out = fn(x)
                compiled_out = opt_fn(x)
                assert same(real_out, compiled_out, equal_nan=True)

        def test_inplace_add_alpha(self):
            def fn(x, y):
                aten.add_.Tensor(x, y, alpha=0.55)
                return (x,)

            x1 = torch.zeros(10)
            x2 = torch.zeros(10)
            x3 = torch.zeros(10)
            y = torch.randn(10)
            fn_fx = make_fx(fn)(x1, y)
            fn_compiled = compile_fx_inner(fn_fx, [x1, y])
            fn(x2, y)
            fn_compiled([x3, y])
            assert same(x2, x3)

        def test_no_op_squeeze(self):
            @torch._dynamo.optimize("inductor")
            def forward(arg0_1):
                return torch.ops.aten.squeeze.dim(arg0_1, 1)

            x = torch.randn((10, 20))
            assert same(x, forward(x))

        def test_parallel_num_threads(self):
            @torch._dynamo.optimize("inductor")
            def fn(x1, x2):
                return x1 + x2

            @contextlib.contextmanager
            def set_num_threads(num_threads):
                orig_num_threads = torch.get_num_threads()
                torch.set_num_threads(num_threads)
                yield
                torch.set_num_threads(orig_num_threads)

            x1 = torch.randn((10, 20))
            x2 = torch.randn((10, 20))
            with set_num_threads(1):
                assert same(x1 + x2, fn(x1, x2))
            with set_num_threads(4):
                assert same(x1 + x2, fn(x1, x2))

        @patch("torch.cuda.is_available", lambda: False)
        def test_timed_cpu_only(self):
            timed(lambda: torch.randn(10), ())

        def test_complex_memory_overlap(self):
            dense = torch.zeros(64, 32)
            self.assertFalse(complex_memory_overlap(dense))
            self.assertFalse(complex_memory_overlap(dense.t()))

            strided = dense.split(4, dim=1)
            self.assertFalse(complex_memory_overlap(strided[0]))
            self.assertFalse(complex_memory_overlap(strided[0].t()))

            unsqueezed = dense.unsqueeze(1)
            self.assertFalse(complex_memory_overlap(unsqueezed))
            self.assertFalse(complex_memory_overlap(unsqueezed.permute(1, 2, 0)))

            expanded = unsqueezed.expand(-1, 2, -1)
            self.assertTrue(complex_memory_overlap(expanded))
            self.assertTrue(complex_memory_overlap(expanded.permute(1, 2, 0)))

            gathered = dense.index_select(0, torch.IntTensor([1, 0, 1]))
            self.assertFalse(complex_memory_overlap(gathered))
            self.assertFalse(complex_memory_overlap(gathered.t()))

        @unittest.skipIf(
            not codecache.valid_vec_isa_list(), "Does not support vectorization"
        )
        @torch._dynamo.config.patch(dynamic_shapes=True)
        def test_vec_dynamic_shapes(self):
            def fn(x):
                return torch.softmax(x, -1)

            value = torch.randn((2, 10))
            with config.patch({"cpp.simdlen": None}):
                torch._dynamo.reset()
                metrics.reset()
                opt_fn = torch._dynamo.optimize("inductor")(fn)
                opt_fn(value)

                real_out = fn(value)
                compiled_out = opt_fn(value)
                assert same(real_out, compiled_out, equal_nan=True)

        @unittest.skipIf(
            not codecache.valid_vec_isa_list(), "Does not support vectorization"
        )
        @patch("torch.cuda.is_available", lambda: False)
        def test_auto_simd(self):
            vec_avx512 = codecache.supported_vec_isa_list[0]
            vec_avx2 = codecache.supported_vec_isa_list[1]
            self.assertTrue(vec_avx512.bit_width() == 512)
            self.assertTrue(vec_avx2.bit_width() == 256)
            self.assertTrue(vec_avx512.nelements() == 16)
            self.assertTrue(vec_avx2.nelements() == 8)
            self.assertTrue(vec_avx512.nelements(torch.bfloat16) == 32)
            self.assertTrue(vec_avx2.nelements(torch.bfloat16) == 16)

            with config.patch({"cpp.simdlen": None}):
                isa = codecache.pick_vec_isa()
                if vec_avx512 in codecache.valid_vec_isa_list():
                    self.assertTrue(isa == vec_avx512)
                else:
                    self.assertTrue(isa == vec_avx2)

            with config.patch({"cpp.simdlen": 0}):
                isa = codecache.pick_vec_isa()
                self.assertFalse(isa)

            with config.patch({"cpp.simdlen": 1}):
                isa = codecache.pick_vec_isa()
                self.assertFalse(isa)

            with config.patch({"cpp.simdlen": 257}):
                isa = codecache.pick_vec_isa()
                self.assertFalse(isa)

            with config.patch({"cpp.simdlen": 513}):
                isa_list = codecache.valid_vec_isa_list()
                if vec_avx512 in isa_list:
                    self.assertFalse(isa)

            with config.patch({"cpp.simdlen": 512}):
                isa_list = codecache.valid_vec_isa_list()
                if vec_avx512 in isa_list:
                    isa = codecache.pick_vec_isa()
                    self.assertTrue(isa == vec_avx512)

            with config.patch({"cpp.simdlen": 256}):
                isa_list = codecache.valid_vec_isa_list()
                if vec_avx2 in isa_list:
                    isa = codecache.pick_vec_isa()
                    self.assertTrue(isa == vec_avx2)

        @unittest.skipIf(
            not codecache.valid_vec_isa_list(), "Does not support vectorization"
        )
        @patch("torch.cuda.is_available", lambda: False)
        def test_masked_fill_softmax(self):
            def fn(value, mask):
                mask = mask.to(torch.bool)
                x = torch.masked_fill(value, mask, -33.0)
                return torch.softmax(x, -1)

            for dtype in vec_dtypes:
                value = torch.randn((2, 17), dtype=dtype)
                mask = torch.randint(0, 1, size=(2, 17), dtype=torch.uint8)
                with config.patch({"cpp.simdlen": None}):
                    for cpp_wrapper_flag in [True, False]:
                        with config.patch({"cpp_wrapper": cpp_wrapper_flag}):
                            torch._dynamo.reset()
                            metrics.reset()
                            opt_fn = torch._dynamo.optimize("inductor")(fn)
                            opt_fn(value, mask)

                            real_out = fn(value, mask)
                            compiled_out = opt_fn(value, mask)
                            assert same(real_out, compiled_out, equal_nan=True)
                            assert metrics.generated_cpp_vec_kernel_count >= 1

        def test_load_same_bool_tensor_twice(self):
            @torch._dynamo.optimize("inductor")
            def fn(a, b):
                x = torch.masked_fill(a, b, -33.0)
                y = torch.masked_fill(a, b, -33.0)
                return x, y

            value = torch.randn((2, 17))
            mask = torch.randint(0, 1, size=(2, 17), dtype=torch.uint8).to(torch.bool)
            fn(value, mask)

        def test_cpu_vec_cosim(self):
            cpp_vec_op_list = []
            cpp_op_list = []

            for k, v in CppVecOverrides.__dict__.items():
                if isinstance(v, staticmethod):
                    cpp_vec_op_list.append(k)
            for k, v in CppOverrides.__dict__.items():
                if isinstance(v, staticmethod):
                    cpp_op_list.append(k)

            diff = [
                "index_expr",
                "signbit",
                "isinf",
                "mod",
                "masked",
                "randn",
                "isnan",
                "rand",
            ]
            union = {*cpp_vec_op_list, *diff}
            self.assertTrue(set(cpp_op_list).issubset(union))

        def test_atomic_add_bf16(self):
            def fn(test_args):
                res = torch.gather(**test_args)
                return res

            input_tensor_for_ref = torch.tensor(
                [[3.0, -5.0]], dtype=torch.bfloat16, requires_grad=True
            )
            input_tensor_for_opt = torch.tensor(
                [[3.0, -5.0]], dtype=torch.bfloat16, requires_grad=True
            )

            test_args_for_ref = {
                "input": input_tensor_for_ref,
                "dim": 1,
                "index": torch.tensor([[1]]),
            }
            test_args_for_opt = {
                "input": input_tensor_for_opt,
                "dim": 1,
                "index": torch.tensor([[1]]),
            }

            opt_fn = torch.compile(fn)

            ref_fwd = fn(test_args_for_ref)
            res_fwd = opt_fn(test_args_for_opt)
            self.assertEqual(res_fwd, ref_fwd)

            torch.manual_seed(1)
            bwd_tensor_for_ref = torch.randn(ref_fwd.shape, dtype=torch.bfloat16)
            torch.manual_seed(1)
            bwd_tensor_for_opt = torch.randn(res_fwd.shape, dtype=torch.bfloat16)
            self.assertEqual(bwd_tensor_for_ref, bwd_tensor_for_opt)

            ref_fwd.backward(bwd_tensor_for_ref)
            res_fwd.backward(bwd_tensor_for_opt)

            ref_grad = test_args_for_ref["input"].grad
            res_grad = test_args_for_opt["input"].grad
            self.assertEqual(ref_grad, res_grad)

        @unittest.skipIf(
            not codecache.valid_vec_isa_list(), "Does not support vectorization"
        )
        @patch("torch.cuda.is_available", lambda: False)
        def test_new_vec_op_cpu_only(self):
            def fn(x):
                return (torch.log1p(torch.expm1(torch.erf(x))),)

            for dtype in vec_dtypes:
                torch.manual_seed(0)
                x = torch.randn((2, 9), dtype=dtype)
                x[0, 0] = torch.nan
                x[1, -1] = torch.nan

                tol = 1e-2 if dtype == torch.bfloat16 else 1e-4

                with config.patch({"cpp.simdlen": None}):
                    for cpp_wrapper_flag in [True, False]:
                        with config.patch({"cpp_wrapper": cpp_wrapper_flag}):
                            torch._dynamo.reset()
                            metrics.reset()
                            traced = make_fx(fn)(x)
                            compiled = compile_fx_inner(traced, [x])
                            assert same(
                                fn(x)[0], compiled([x])[0], equal_nan=True, tol=tol
                            )
                            assert metrics.generated_cpp_vec_kernel_count == 1

        @unittest.skipIf(
            not codecache.valid_vec_isa_list(), "Does not support vectorization"
        )
        @patch("torch.cuda.is_available", lambda: False)
        def test_vec_cpu_only_for_all_available_isa(self):
            def fn(x):
                return (torch.sin(torch.cos(torch.erf(x))),)

            x = torch.randn((2, 9))
            x[0, 0] = torch.nan
            x[1, -1] = torch.nan

            bit_widths = [isa._bit_width for isa in codecache.valid_vec_isa_list()] + [
                None
            ]
            for item in bit_widths:
                with config.patch({"cpp.simdlen": item}):
                    torch._dynamo.reset()
                    metrics.reset()
                    traced = make_fx(fn)(x)
                    compiled = compile_fx_inner(traced, [x])
                    assert same(fn(x)[0], compiled([x])[0], equal_nan=True)
                    assert metrics.generated_cpp_vec_kernel_count == 1

        @unittest.skipIf(
            not codecache.valid_vec_isa_list(), "Does not support vectorization"
        )
        @patch("torch.cuda.is_available", lambda: False)
        def test__adaptive_avg_pool2d(self):
            def wrap_fn(oh, ow):
                def fn(x):
                    return torch._adaptive_avg_pool2d(x, (oh, ow))

                return fn

            bit_widths = [isa._bit_width for isa in codecache.valid_vec_isa_list()]
            ih = [16, 65]
            iw = ih
            oh = ih
            ow = ih
            for _ih, _iw, _oh, _ow, _simd_len, dtype in itertools.product(
                ih, iw, oh, ow, bit_widths, vec_dtypes
            ):
                x = torch.randn(2, 3, _ih, _iw, dtype=dtype).to(
                    memory_format=torch.channels_last
                )
                _fn = wrap_fn(_oh, _ow)
                with config.patch({"cpp.simdlen": _simd_len}):
                    torch._dynamo.reset()
                    metrics.reset()
                    compiled = torch.compile(_fn)
                    compiled(x)
                    assert same(_fn(x), compiled(x), equal_nan=True)
                    assert metrics.generated_cpp_vec_kernel_count == 1

        @unittest.skipIf(
            not codecache.valid_vec_isa_list(), "Does not support vectorization"
        )
        @patch("torch.cuda.is_available", lambda: False)
        def test_vec_logical_and_or(self):
            def wrap_fn(op: Callable):
                def fn(x: torch.Tensor, y: torch.Tensor):
                    return torch.where(op(x, y), 1.0, 0.0)

                return fn

            for dtype in vec_dtypes:
                x = torch.randn(64, dtype=dtype)
                y = torch.randn(64, dtype=dtype)
                logical_fns = [torch.logical_and, torch.logical_or]
                for logical_fn in logical_fns:
                    _fn = wrap_fn(logical_fn)
                    torch._dynamo.reset()
                    metrics.reset()
                    compiled = torch.compile(_fn)

                    compiled(x, y)
                    assert same(_fn(x, y), compiled(x, y), equal_nan=True)
                    assert metrics.generated_cpp_vec_kernel_count == 1

        @unittest.skipIf(
            not codecache.valid_vec_isa_list(), "Does not support vectorization"
        )
        @patch("torch.cuda.is_available", lambda: False)
        def test_vec_compare_op_cpu_only(self):
            def fn(x):
                y1 = torch.eq(x, 1.0)
                x = torch.where(y1, x, -x)
                y2 = torch.ne(x, 0.0)
                x = torch.where(y2, x, -x)
                y3 = torch.lt(x, 5.0)
                x = torch.where(y3, x, x - 1.0)
                y4 = torch.gt(x, -2.0)
                x = torch.where(y4, x, x + 1.0)
                y5 = torch.le(x, 8.0)
                x = torch.where(y5, x, x - 1.0)
                y6 = torch.ge(x, -3.0)
                x = torch.where(y6, x, x + 1.0)
                y7 = x == 1.0
                x = torch.where(y7, x, -x)
                y8 = x != 0.0
                x = torch.where(y8, x, -x)
                y9 = x < 5.0
                x = torch.where(y9, x, x - 1.0)
                y10 = x > -2.0
                x = torch.where(y10, x, x + 1.0)
                y11 = x <= 8.0
                x = torch.where(y11, x, x - 1.0)
                y12 = x >= -3.0
                x = torch.where(y12, x, x + 1.0)
                return (x,)

            for dtype in vec_dtypes:
                x = torch.randn((2, 9), dtype=dtype)

                with config.patch({"cpp.simdlen": None}):
                    torch._dynamo.reset()
                    metrics.reset()
                    traced = make_fx(fn)(x)
                    compiled = compile_fx_inner(traced, [x])
                    assert same(fn(x)[0], compiled([x])[0], equal_nan=True)
                    assert metrics.generated_cpp_vec_kernel_count == 1
                    assert (
                        metrics.generated_kernel_count
                        - metrics.generated_cpp_vec_kernel_count
                    ) == 0

<<<<<<< HEAD
=======
        def test_redundant_to_node_elimination_bf16(self):
            def fn(x, y):
                res = x + y
                res = torch.mean(res)
                return (res,)

            x = torch.randn((2, 9), dtype=torch.bfloat16)
            y = torch.randn((2, 9), dtype=torch.bfloat16)

            for torch_compile_debug in [True, False]:
                with config.patch(
                    {"trace.enabled": torch_compile_debug, "cpp.simdlen": None}
                ):
                    torch._dynamo.reset()
                    metrics.reset()
                    traced = make_fx(fn)(x, y)
                    compiled = compile_fx_inner(traced, [x, y])
                    assert same(
                        fn(x, y)[0], compiled([x, y])[0], equal_nan=True, tol=1e-2
                    )
                    if codecache.valid_vec_isa_list():
                        assert metrics.generated_cpp_vec_kernel_count == 1

>>>>>>> 14177f0d
        @unittest.skipIf(
            not codecache.valid_vec_isa_list(), "Does not support vectorization"
        )
        @patch("torch.cuda.is_available", lambda: False)
        def test_cpp_vec_constant_checker(self):
            _graph: torch.fx.Graph = torch.fx.Graph()
            a: torch.fx.Node = _graph.create_node("placeholder", "ops")
            iv: torch.fx.Node = _graph.create_node("placeholder", "iv")
            fv: torch.fx.Node = _graph.create_node("placeholder", "fv")
            b: torch.fx.Node = _graph.create_node(
                "call_method",
                "constant",
                args=(
                    a,
                    iv,
                    torch.int64,
                ),
            )
            c: torch.fx.Node = _graph.create_node(
                "call_method",
                "constant",
                args=(
                    a,
                    fv,
                    torch.double,
                ),
            )
            d: torch.fx.Node = _graph.create_node(
                "call_method",
                "ge",
                args=(
                    a,
                    b,
                    b,
                ),
            )
            _graph.output((d, c))

            def get_index():
                return ""

            submodules = {"get_index": get_index}

            graph_lowering = GraphLowering(
                torch.fx.GraphModule(submodules, _graph),
                shape_env=None,
                num_static_inputs=0,
            )
            with patch.object(graph_lowering, "wrapper_code", ""), V.set_graph_handler(
                graph_lowering
            ):
                # The moset inner loop variable is used in the index_expr
                tiling_factor = codecache.pick_vec_isa().nelements(dtype=torch.float)
                with CppVecKernelChecker(
                    args=None, num_threads=1, tiling_factor=tiling_factor
                ) as vec_checker:
                    i32_iinfo = np.iinfo(np.int32)
                    f32_iinfo = np.finfo(np.float32)
                    InterpreterShim(_graph, submodules).run(
                        V.get_ops_handler(), i32_iinfo.max, f32_iinfo.max
                    )
                    self.assertTrue(vec_checker.simd_vec)

                    vec_checker.simd_vec = True
                    InterpreterShim(_graph, submodules).run(
                        V.get_ops_handler(), i32_iinfo.min, f32_iinfo.min
                    )
                    self.assertTrue(vec_checker.simd_vec)

                    vec_checker.simd_vec = True
                    InterpreterShim(_graph, submodules).run(
                        V.get_ops_handler(), i32_iinfo.min, np.inf
                    )
                    self.assertTrue(vec_checker.simd_vec)

                    vec_checker.simd_vec = True
                    InterpreterShim(_graph, submodules).run(
                        V.get_ops_handler(), i32_iinfo.min, -np.inf
                    )
                    self.assertTrue(vec_checker.simd_vec)

                    vec_checker.simd_vec = True
                    InterpreterShim(_graph, submodules).run(
                        V.get_ops_handler(), i32_iinfo.min - 1, f32_iinfo.min
                    )
                    self.assertFalse(vec_checker.simd_vec)

                    vec_checker.simd_vec = True
                    InterpreterShim(_graph, submodules).run(
                        V.get_ops_handler(), i32_iinfo.max + 1, f32_iinfo.max
                    )
                    self.assertFalse(vec_checker.simd_vec)

                    vec_checker.simd_vec = True
                    InterpreterShim(_graph, submodules).run(
                        V.get_ops_handler(), i32_iinfo.min, f32_iinfo.min * (1 + 1e-5)
                    )
                    self.assertFalse(vec_checker.simd_vec)

                    vec_checker.simd_vec = True
                    InterpreterShim(_graph, submodules).run(
                        V.get_ops_handler(), i32_iinfo.max, f32_iinfo.max * (1 + 1e-5)
                    )
                    self.assertFalse(vec_checker.simd_vec)

        @unittest.skipIf(
            not codecache.valid_vec_isa_list(), "Does not support vectorization"
        )
        @patch("torch.cuda.is_available", lambda: False)
        def test_cpp_vec_index_expr_checker(self):
            _graph: torch.fx.Graph = torch.fx.Graph()
            a: torch.fx.Node = _graph.create_node("placeholder", "ops")
            b: torch.fx.Node = _graph.create_node("call_module", "get_index", args=())
            c: torch.fx.Node = _graph.create_node(
                "call_method",
                "index_expr",
                args=(
                    a,
                    b,
                    torch.int64,
                ),
            )
            d: torch.fx.Node = _graph.create_node(
                "call_method",
                "ge",
                args=(
                    a,
                    c,
                    c,
                ),
            )
            _graph.output(d)

            def get_index():
                return ""

            submodules = {"get_index": get_index}
            graph_lowering = GraphLowering(
                torch.fx.GraphModule(submodules, _graph),
                shape_env=None,
                num_static_inputs=0,
            )
            with patch.object(graph_lowering, "wrapper_code", ""), V.set_graph_handler(
                graph_lowering
            ):
                itervars = [sympy.Symbol("i"), sympy.Symbol("j"), sympy.Symbol("k")]

                tiling_factor = codecache.pick_vec_isa().nelements(dtype=torch.float)
                # The moset inner loop variable is used in the index_expr
                with CppVecKernelChecker(
                    args=None, num_threads=1, tiling_factor=tiling_factor
                ) as vec_checker:

                    def get_index():
                        return -itervars[0] ** 2 + 2 * itervars[0] + itervars[1]

                    ranges = [0, 100, 200]
                    vec_checker.itervars = itervars[:2]
                    vec_checker.ranges = ranges[:2]
                    submodules = {"get_index": get_index}
                    InterpreterShim(_graph, submodules).run(V.get_ops_handler())
                    self.assertFalse(vec_checker.simd_vec)

                # Most inner loop variable irrevalant
                with CppVecKernelChecker(
                    args=None, num_threads=1, tiling_factor=tiling_factor
                ) as vec_checker:

                    def get_index():
                        return -itervars[0] ** 2 + 2 * itervars[0] + itervars[1]

                    ranges = [0, 100, 200]
                    vec_checker.itervars = itervars
                    vec_checker.ranges = ranges
                    submodules = {"get_index": get_index}
                    InterpreterShim(_graph, submodules).run(V.get_ops_handler())
                    self.assertTrue(vec_checker.simd_vec)

                i32_iinfo = np.iinfo(np.int32)
                _max_value = i32_iinfo.max + 1
                ranges = [_max_value, _max_value, _max_value]
                # Most inner loop variable irrevalant but max value is greater than
                # the max value of INT32
                with CppVecKernelChecker(
                    args=None, num_threads=1, tiling_factor=tiling_factor
                ) as vec_checker:

                    def get_index():
                        return itervars[0]

                    submodules = {"get_index": get_index}
                    vec_checker.itervars = itervars
                    vec_checker.ranges = ranges
                    InterpreterShim(_graph, submodules).run(V.get_ops_handler())
                    self.assertFalse(vec_checker.simd_vec)

                # Most inner loop variable irrevalant but min value is greater than
                # the min value of INT32
                with CppVecKernelChecker(
                    args=None, num_threads=1, tiling_factor=tiling_factor
                ) as vec_checker:

                    def get_index():
                        return -itervars[0] - 2

                    submodules = {"get_index": get_index}
                    vec_checker.itervars = itervars
                    vec_checker.ranges = ranges
                    InterpreterShim(_graph, submodules).run(V.get_ops_handler())
                    self.assertFalse(vec_checker.simd_vec)

        @unittest.skipIf(
            not codecache.valid_vec_isa_list(), "Does not support vectorization"
        )
        @patch("torch.cuda.is_available", lambda: False)
        def test_maxpool2d_cpu_only(self):
            for dtype in vec_dtypes:
                input = torch.randn(10, 32, 20, 20, dtype=dtype).to(
                    memory_format=torch.channels_last
                )
                maxpool = torch.nn.MaxPool2d(kernel_size=3, stride=2, padding=1)

                def func(x):
                    return maxpool(x)

                with patch.object(config.cpp, "simdlen", None):
                    torch._dynamo.reset()
                    metrics.reset()
                    graph = torch.compile(func, backend="inductor")
                    graph(input)
                    assert same(graph(input), func(input), equal_nan=True)
                    assert metrics.generated_cpp_vec_kernel_count == 1

        @unittest.skipIf(
            not codecache.valid_vec_isa_list(), "Does not support vectorization"
        )
        @patch("torch.cuda.is_available", lambda: False)
        def test_maxpool2d_with_pre_loop_collapse_cpu_only(self):
            x1 = torch.randn(2, 3, 20, 20).to(memory_format=torch.channels_last)
            x2 = torch.randn(2, 3, 20, 20).to(memory_format=torch.channels_last)
            maxpool = torch.nn.MaxPool2d(kernel_size=3, stride=2, ceil_mode=True)

            def func(x1, x2):
                y = x1 + x2
                return maxpool(y)

            with patch.object(config.cpp, "simdlen", None):
                torch._dynamo.reset()
                metrics.reset()
                graph = torch.compile(func, backend="inductor")
                graph(x1, x2)
                assert same(graph(x1, x2), func(x1, x2), equal_nan=True)
                assert metrics.generated_cpp_vec_kernel_count == 2

        @unittest.skipIf(
            not codecache.valid_vec_isa_list(), "Does not support vectorization"
        )
        @patch("torch.cuda.is_available", lambda: False)
        def test_sign_cpu_only(self):
            def fn(x):
                return (torch.sign(x),)

            for dtype in vec_dtypes:
                x = torch.randn((2, 9), dtype=dtype)
                x[0, 0] = torch.nan
                x[1, -1] = torch.nan

                with config.patch({"cpp.simdlen": None}):
                    torch._dynamo.reset()
                    metrics.reset()
                    traced = make_fx(fn)(x)
                    compiled = compile_fx_inner(traced, [x])
                    assert same(fn(x)[0], compiled([x])[0], equal_nan=True)
                    assert metrics.generated_cpp_vec_kernel_count == 1

        @unittest.skipIf(
            not codecache.valid_vec_isa_list(), "Does not support vectorization"
        )
        @patch("torch.cuda.is_available", lambda: False)
        def test_reduction_cpu_only(self):
            def fn(x):
                return (torch.argmax(x, -1),)

            for dtype in vec_dtypes:
                x = torch.randn((10, 10), dtype=dtype)

                with config.patch({"cpp.simdlen": None}):
                    torch._dynamo.reset()
                    metrics.reset()
                    traced = make_fx(fn)(x)
                    compiled = compile_fx_inner(traced, [x])
                    assert same(fn(x)[0], compiled([x])[0], equal_nan=True)
                    assert metrics.generated_cpp_vec_kernel_count == 0

        # Currently, we enabled AVX2 and AVX512 for vectorization. If the platform is not
        # supported, the vectorization will not work and skip this test case. For ARM or
        # other platforms support, we just need to add the ISA info to the supported_vector_isa
        # and include proper aten vectorization head file.
        @unittest.skipIf(
            not codecache.valid_vec_isa_list(), "Does not support vectorization"
        )
        @patch("torch.cuda.is_available", lambda: False)
        def test_vec_kernel_cpu_only(self):
            def fn(x1, x2):
                # Current, there are some limitations as follows.
                #   rsqrt:
                #     assert [both a fallback and a decomp for same kernel: aten.rsqrt.default]
                #   round:
                #     couldn't find symbolic meta function/decomposition
                #   fmod/logical_and/logic_or:
                #     vec kernel has not support to_type
                x = torch.abs(x1)
                x = torch.sin(x)
                x = torch.neg(x)
                x = torch.square(x)
                x = torch.sigmoid(x)
                x = torch.relu(x)
                x = torch.cos(x)
                x = torch.exp(x)
                x = torch.sqrt(x)
                x = torch.add(x, x1)
                x = torch.sub(x, x2)
                x = torch.mul(x, x1)
                x = torch.div(x, x1)
                x = torch.pow(x, 10)
                x = torch.log(x)
                x = torch.floor(x)
                x = torch.ceil(x)
                x = torch.trunc(x)
                x = torch.lgamma(x)
                x = torch.fmod(x, x2)
                x = torch.sign(x)
                res = x + x2
                return (res,)

            for dtype in vec_dtypes:
                torch.manual_seed(0)
                x1 = torch.randn((5, 20), dtype=dtype)
                x2 = torch.randn((5, 20), dtype=dtype)

                tol = 1e-2 if dtype == torch.bfloat16 else 1e-4
                with config.patch({"cpp.simdlen": 1}):
                    torch._dynamo.reset()
                    metrics.reset()
                    traced = make_fx(fn)(x1, x2)
                    compiled = compile_fx_inner(traced, [x1, x2])
                    assert same(
                        fn(x1, x2)[0], compiled([x1, x2])[0], equal_nan=True, tol=tol
                    )
                    assert metrics.generated_cpp_vec_kernel_count == 0

                with config.patch({"cpp.simdlen": None}):
                    torch._dynamo.reset()
                    metrics.reset()
                    traced = make_fx(fn)(x1, x2)
                    compiled = compile_fx_inner(traced, [x1, x2])
                    assert same(fn(x1, x2)[0], compiled([x1, x2])[0], equal_nan=True)
                    assert metrics.generated_cpp_vec_kernel_count == 1

            with config.patch({"cpp.simdlen": None}):
                torch._dynamo.reset()
                metrics.reset()
                x1 = torch.randn(10, 20).permute(1, 0)
                x2 = torch.randn((20, 10))
                traced = make_fx(fn)(x1, x2)
                compiled = compile_fx_inner(traced, [x1, x2])
                assert same(fn(x1, x2)[0], compiled([x1, x2])[0], equal_nan=True)
                assert metrics.generated_cpp_vec_kernel_count == 1

                torch._dynamo.reset()
                metrics.reset()
                x1 = torch.randn((10, 7))
                x2 = torch.randn((10, 7))
                traced = make_fx(fn)(x1, x2)
                compiled = compile_fx_inner(traced, ([x1, x2]))
                assert same(fn(x1, x2)[0], compiled([x1, x2])[0], equal_nan=True)
                assert metrics.generated_cpp_vec_kernel_count == 1

        @unittest.skipIf(
            sys.platform != "linux", "cpp kernel profile only support linux now"
        )
        @patch("torch.cuda.is_available", lambda: False)
        @config.patch({"cpp.enable_kernel_profile": True})
        def test_cpp_kernel_profile(self):
            from torch.profiler import profile

            @torch._dynamo.optimize("inductor", nopython=True)
            def fn(a, b):
                return a + b

            a = torch.rand((100,))
            b = torch.rand((100,))
            with profile() as prof:
                fn(a, b)

            kernel_profile_events = []
            for e in prof.profiler.function_events:
                if "kernel_cpp_0" in e.name:
                    kernel_profile_events.append(e.name)
            assert len(kernel_profile_events) > 0

        @unittest.skipIf(
            not codecache.valid_vec_isa_list(), "Does not support vectorization"
        )
        def test_channel_shuffle_cl_output(self):
            """code and shape extracted from shufflenet_v2_x1_0"""

            def channel_shuffle(x, groups):
                batchsize, num_channels, height, width = x.size()
                channels_per_group = num_channels // groups
                x = x.view(batchsize, groups, channels_per_group, height, width)
                x = torch.transpose(x, 1, 2).contiguous()
                x = x.view(batchsize, -1, height, width)
                return x.contiguous(memory_format=torch.channels_last)

            for simdlen in (None, 256, 1):
                with config.patch({"cpp.simdlen": simdlen}):
                    torch._dynamo.reset()
                    metrics.reset()
                    x = torch.randn(64, 58, 28, 28)
                    opt_fn = torch._dynamo.optimize("inductor")(channel_shuffle)
                    same(channel_shuffle(x, 2), opt_fn(x, 2))
                    if simdlen != 1:
                        assert metrics.generated_cpp_vec_kernel_count == 1

        @slow()
        @unittest.skipIf(
            not codecache.valid_vec_isa_list(), "Does not support vectorization"
        )
        def test_transpose_with_norm(self):
            """a sub-module from TIMM gmlp_s16_224"""

            class Model(torch.nn.Module):
                def __init__(self):
                    super().__init__()
                    self.linear = torch.nn.Linear(
                        in_features=256, out_features=1536, bias=True
                    )
                    self.act = torch.nn.GELU()
                    self.norm = torch.nn.LayerNorm(768)
                    self.proj = torch.nn.Linear(196, 196)
                    self.fc = torch.nn.Linear(
                        in_features=768, out_features=256, bias=True
                    )

                def forward(self, x):
                    x = self.linear(x)
                    x = self.act(x)
                    u, v = x.chunk(2, dim=-1)
                    v = self.norm(v)
                    v = self.proj(v.transpose(-1, -2))
                    y = u * v.transpose(-1, -2)
                    return self.fc(y)

            x = torch.randn(128, 196, 256)
            for simdlen in (None, 256, 1):
                with config.patch({"cpp.simdlen": simdlen}):
                    for eval_mode in [True, False]:
                        torch._dynamo.reset()
                        metrics.reset()
                        m = Model().eval() if eval_mode else Model()
                        opt_fn = torch._dynamo.optimize("inductor")(m)
                        same(m(x), opt_fn(x))
                        if simdlen != 1:
                            assert metrics.generated_cpp_vec_kernel_count == 6

        @unittest.skipIf(
            not codecache.valid_vec_isa_list(), "Does not support vectorization"
        )
        def test_transpose_copy(self):
            def fn(a):
                return a.t().contiguous()

            for simdlen in (None, 256, 1):
                with config.patch({"cpp.simdlen": simdlen}):
                    for shape in (
                        (7, 7),
                        (8, 8),
                        (9, 9),
                        (16, 16),
                        (17, 17),
                        (32, 32),
                        (33, 33),
                    ):
                        torch._dynamo.reset()
                        metrics.reset()
                        x = torch.randn(shape)
                        opt_fn = torch._dynamo.optimize("inductor")(fn)
                        same(fn(x), opt_fn(x))
                        if simdlen != 1:
                            assert metrics.generated_cpp_vec_kernel_count == 1

        def test_transpose_non_contiguous(self):
            def fn(a):
                # From part of timm HaloAttn:
                # (https://github.com/rwightman/pytorch-image-models/blob/main/timm/layers/halo_attn.py#L97).
                # Fixed https://github.com/pytorch/pytorch/issues/94269 accuracy issue.
                as_strided = torch.ops.aten.as_strided.default(
                    a, [1, 384, 2, 20, 12], [153600, 1, 61440, 384, 7680]
                )
                as_strided_1 = torch.ops.aten.as_strided.default(
                    as_strided,
                    [1, 384, 2, 2, 12, 12],
                    [153600, 1, 61440, 3072, 7680, 384],
                )
                clone_1 = torch.ops.aten.clone.default(
                    as_strided_1, memory_format=torch.contiguous_format
                )
                _unsafe_view_1 = torch.ops.aten._unsafe_view.default(
                    clone_1, [8, 48, 4, 144]
                )
                permute_2 = torch.ops.aten.permute.default(_unsafe_view_1, [0, 2, 3, 1])
                split_with_sizes = torch.ops.aten.split_with_sizes.default(
                    permute_2, [16, 32], -1
                )
                getitem = split_with_sizes[0]
                getitem_1 = split_with_sizes[1]
                permute_3 = torch.ops.aten.permute.default(getitem, [0, 1, 3, 2])
                expand_1 = torch.ops.aten.expand.default(permute_3, [8, 4, 16, 144])
                clone_3 = torch.ops.aten.clone.default(
                    expand_1, memory_format=torch.contiguous_format
                )
                return clone_3

            metrics.reset()
            x = torch.randn(1, 384, 20, 20).to(memory_format=torch.channels_last)
            opt_fn = torch._dynamo.optimize("inductor")(fn)
            same(fn(x), opt_fn(x))
            assert metrics.generated_cpp_vec_kernel_count == 0

        def test_invalid_index_of_empty_tensor(self):
            def fn(a):
                b = a[[0]]
                return b

            a = torch.tensor([])
            with self.assertRaises(RuntimeError):
                torch.compile(fn)(a)

        def test_ir_node_str(self):
            @torch.compile
            def fn(x: torch.Tensor) -> torch.Tensor:
                return x.sin(), torch.nn.Softmax(dim=1)(x.cos())

            def run_node_alt(*args, **kwargs):
                rv = run_node(*args, **kwargs)
                strings.append(str(rv))
                return rv

            strings = []
            run_node = GraphLowering.run_node
            with patch.object(GraphLowering, "run_node", run_node_alt):
                fn(torch.randn([8, 128]))
            self.assertGreater(len(strings), 3)


if HAS_CUDA and not TEST_WITH_ASAN:
    import triton
    import triton.language as tl

    class SweepInputsCudaTest(SweepInputs2, TestCase):
        gen = InputGen(10, "cuda")

    SweepInputsCudaTest.populate()

    class CudaTests(TestCase):
        common = check_model_cuda
        device = "cuda"

        def test_simplify_dims(self):
            def fn(a):
                return (a + 1,)

            self.common(
                fn, (torch.randn(2, 3, 10, 5, 6, device="cuda")[:, :, 2::2, :, :],)
            )

        @config.patch(permute_fusion=True)
        def test_permute_fusion(self):
            class Repro(torch.nn.Module):
                def forward(self, view, reshape_2):
                    permute = view.permute(0, 2, 1)
                    view = None
                    reshape = torch.reshape(permute, (-1, 642))
                    bmm = torch.bmm(permute, reshape_2)
                    return (bmm,)

            args = [
                ((1024, 642, 160), (102720, 160, 1), torch.float32, "cuda", True),
                ((1024, 642, 20), (12840, 20, 1), torch.float32, "cuda", True),
            ]
            args = [
                rand_strided(sh, st, dt, dev).requires_grad_(rg)
                for (sh, st, dt, dev, rg) in args
            ]

            mod = Repro()
            opt_mod = torch._dynamo.optimize("inductor")(mod)

            ref = mod(*args)
            res = opt_mod(*args)
            self.assertTrue(same(ref, res))

        @config.patch({"triton.autotune_pointwise": True})
        def test_inplace_add_alpha_autotune(self):
            def fn(x, y):
                aten.add_.Tensor(x, y, alpha=0.55)
                return (x,)

            x1 = torch.zeros(2, 3, 4, 10, device="cuda")
            x2 = torch.zeros(2, 3, 4, 10, device="cuda")
            x3 = torch.zeros(2, 3, 4, 10, device="cuda")
            y = torch.randn(2, 3, 4, 10, device="cuda").to(
                memory_format=torch.channels_last
            )
            fn_fx = make_fx(fn)(x1, y)
            fn_compiled = compile_fx_inner(fn_fx, [x1, y])
            fn(x2, y)
            fn_compiled([x3, y])
            assert same(x2, x3)

        @config.patch({"triton.autotune_pointwise": True})
        def test_inplace_buffer_autotune(self):
            def foo(x, y, z):
                a = x @ y
                return a.unsqueeze(0).unsqueeze(0) + z

            x = torch.zeros(5, 5, device="cuda")
            y = torch.zeros(5, 5, device="cuda")
            z = torch.zeros(1, 1, 5, 5, device="cuda").to(
                memory_format=torch.channels_last
            )
            self.common(
                foo,
                (x, y, z),
                check_lowp=False,
            )

        def test_memory_history_inductor(self):
            def called_inside_compile(x, w, b):
                a = x @ w + b
                return torch.sigmoid(a)

            @torch.compile
            def fn(x, w, b):
                x = called_inside_compile(x, w, b)
                return called_inside_compile(x, w, b)

            w = torch.rand(3, 3, device="cuda")
            b = torch.rand(3, device="cuda")
            x = torch.rand(3, device="cuda")
            try:
                torch.cuda.memory.empty_cache()
                torch.cuda.memory._record_memory_history(True)
                r = fn(x, w, b)
            finally:
                torch.cuda.memory._record_memory_history(False)
            snapshot = str(torch.cuda.memory._snapshot())
            self.assertTrue("called_inside_compile" in snapshot)

    copy_tests(CommonTemplate, CudaTests, "cuda")

    class CudaReproTests(TestCase):
        common = check_model_cuda

        def test_index_put_issue(self):
            def forward(
                self,
                arg76_1,
                expand_default,
                full_like_default,
                _to_copy_default_67,
                zeros,
            ):
                sum_sym_int_19 = torch.ops.aten.sum(_to_copy_default_67, [0], True)
                view_default_57 = torch.ops.aten.view.default(
                    sum_sym_int_19, [512, 768]
                )
                where_self = torch.ops.aten.where.self(
                    expand_default, view_default_57, full_like_default
                )
                clone_default_12 = torch.ops.aten.clone.default(zeros)
                index_put__default = torch.ops.aten.index_put_.default(
                    clone_default_12, [arg76_1], where_self, True
                )
                return (index_put__default,)

            inps = [
                (torch.Size([512]), torch.int64),
                (torch.Size([512, 768]), torch.bool),
                (torch.Size([512, 768]), torch.float16),
                (torch.Size([4, 512, 768]), torch.float16),
                (torch.Size([512, 768]), torch.float16),
            ]
            inps = [torch.zeros(())] + [
                torch.ones(shape, dtype=dtype, device="cuda") for (shape, dtype) in inps
            ]
            mod = make_fx(forward)(*inps)
            compiled = compile_fx_inner(mod, inps)
            compiled(inps)

        @requires_cuda()
        def test_input_channels_last(self):
            m = torch.nn.Sequential(
                torch.nn.Conv2d(3, 3, 1, 1),
                ToTuple(),
            ).cuda()
            inp = (
                torch.randn([2, 3, 16, 16]).to(memory_format=torch.channels_last).cuda()
            )

            self.common(
                m,
                (inp,),
                check_lowp=False,
            )

            @torch._dynamo.optimize()
            def foo(m, inp):
                return m(inp)

            self.assertTrue(
                foo(m, inp)[0].is_contiguous(memory_format=torch.channels_last)
            )

        # https://github.com/pytorch/torchdynamo/issues/1681#issuecomment-1283433527
        @requires_cuda()
        def test_unspec_inputs_interop(self):
            class Repro(torch.nn.Module):
                def forward(self, x, y):
                    unsqueeze = torch.ops.aten.unsqueeze.default(x, 4)
                    permute = torch.ops.aten.permute.default(unsqueeze, [0, 1, 2, 4, 3])
                    add = torch.ops.aten.add.Tensor(y, 1)
                    return [permute, add]

            inps = [
                rand_strided(
                    (12, 3, 512, 64), (64, 196608, 768, 1), torch.float32, "cuda"
                ),
                rand_strided((), (), torch.int64, "cpu"),
            ]
            mod = make_fx(Repro().to(device="cuda"))(*inps)
            compiled = compile_fx_inner(mod, inps)
            compiled(inps)

        @requires_cuda()
        def test_backward_context(self):
            def fn(x):
                return x * 3

            x = torch.randn(4, device="cuda", requires_grad=True)
            gO = torch.rand_like(x)
            opt_fn = torch.compile(fn)
            out = opt_fn(x)
            out.backward(gO)

        @config.patch(fallback_random=True)
        def test_dtype_factory_issue(self):
            def forward():
                randn = torch.ops.aten.randn.default(
                    [12, 64, 1, 64],
                    dtype=torch.float32,
                    device=torch.device(type="cuda", index=0),
                    pin_memory=False,
                )
                unsqueeze_default_2 = torch.ops.aten.unsqueeze.default(randn, -1)
                return (unsqueeze_default_2,)

            mod = make_fx(forward)()
            compiled = compile_fx_inner(mod, ())
            assert compiled([])[0].device.type == "cuda"

        @config.patch({"triton.cudagraphs": True})
        def test_no_device_idx_repro_cudagraphs(self):
            class Repro(torch.nn.Module):
                def __init__(self):
                    super().__init__()

                def forward(self):
                    full = torch.ops.aten.full.default(
                        [8, 512],
                        1,
                        dtype=torch.float32,
                        layout=torch.strided,
                        device=torch.device(type="cuda", index=0),
                        pin_memory=False,
                    )
                    full_1 = torch.ops.aten.full.default(
                        [8, 512],
                        0,
                        dtype=torch.int64,
                        layout=torch.strided,
                        device=torch.device(type="cuda", index=0),
                        pin_memory=False,
                    )
                    return (full_1, full)

            self.common(Repro(), ())

        @config.patch({"triton.cudagraphs": True})
        def test_expanded_inputs_cudagraphs(self):
            @torch._dynamo.optimize("inductor")
            def fn(x, y):
                return x + y

            inputs = (
                rand_strided((5, 5, 5, 5), (0, 5, 0, 1), device="cuda"),
                rand_strided((5, 5, 5, 5), (0, 5, 0, 1), device="cuda"),
            )
            self.assertTrue(same(fn(*inputs), inputs[0] + inputs[1]))

        # TODO: Abstract this out, test more extensively
        @torch._dynamo.config.patch(dynamic_shapes=True)
        def test_dynamic_shapes(self):
            torch._dynamo.reset()  # Needed since everywhere else uses "inductor"

            def f(x):
                return x.cos().view(x.shape).sin()

            cnts = torch._dynamo.testing.CompileCounterWithBackend("inductor")

            f2 = torch._dynamo.optimize(cnts)(f)

            f2(torch.randn(32))

            inp = torch.randn(16)
            real_out = f(inp)
            compiled_out = f2(inp)

            self.assertEqual(cnts.frame_count, 1)
            self.assertEqual(real_out, compiled_out)
            torch._dynamo.reset()

        @config.patch({"triton.cudagraphs": True, "size_asserts": False})
        def test_expanded_inputs_cudagraphs_no_size_asserts(self):
            @torch._dynamo.optimize("inductor")
            def fn(x, y):
                return x + y

            inputs = (
                rand_strided((5, 5, 5, 5), (0, 5, 0, 1), device="cuda"),
                rand_strided((5, 5, 5, 5), (0, 5, 0, 1), device="cuda"),
            )
            self.assertTrue(same(fn(*inputs), inputs[0] + inputs[1]))

        @config.patch({"triton.cudagraphs": True})
        def test_inplace_updates_cudagraphs(self):
            class Repro(torch.nn.Module):
                def __init__(self):
                    super().__init__()
                    self.weight1 = torch.nn.Parameter(
                        torch.randn(10, 20, requires_grad=True)
                    )

                def forward(self, x):
                    x = torch.matmul(x, self.weight1)
                    return x

            from copy import deepcopy

            model = Repro().cuda()
            model_ref = deepcopy(model)
            model_opt = torch._dynamo.optimize("inductor")(model)

            input = torch.randn(10, 10, device="cuda", requires_grad=True)

            for i in range(2):
                output_ref = model_ref(input)
                output_res = model_opt(input)
                output_ref.sum().backward()
                output_res.sum().backward()
                for p_ref, p_res in zip(model_ref.parameters(), model_opt.parameters()):
                    self.assertEqual(p_ref.grad, p_res.grad)
                with torch.no_grad():
                    for param in model_ref.parameters():
                        param.add_(1.0)
                    for param in model_opt.parameters():
                        param.add_(1.0)

        # https://github.com/pytorch/torchdynamo/issues/1850
        def test_inductor_output_aliases_intermediate(self):
            def foo(x):
                out = x + x
                return out.t()

            foo_opt = torch._dynamo.optimize("inductor")(foo)

            inpt = torch.randn(10, 10, device="cuda", requires_grad=True)
            # TODO: this is broken, fix later
            # out = foo_opt(inpt)
            # out.add_(2)

            out_ref = foo(inpt)
            out_ref.add_(2)
            # self.assertEqual(out_ref, out)

        def test_accuracy_issue1(self):
            class Repro(torch.nn.Module):
                def __init__(self):
                    super().__init__()
                    self.linear = torch.nn.Linear(
                        in_features=768, out_features=2, bias=True
                    )

                def forward(self, start_positions: torch.Tensor, x: torch.Tensor):
                    linear = self.linear(x)
                    split = linear.split(1, dim=-1)
                    getitem = split[0]
                    squeeze = getitem.squeeze(-1)
                    clamp = start_positions.clamp(0, 128)
                    cross_entropy = torch.nn.functional.cross_entropy(
                        squeeze, clamp, None, None, 128, None, "mean", 0.0
                    )
                    return cross_entropy

            mod = Repro().cuda()
            opt_mod = torch._dynamo.optimize("inductor")(mod)
            mod.eval()
            opt_mod.eval()

            args = [
                ((1,), (1,), torch.int64, "cuda", False),
                ((1, 128, 768), (98304, 768, 1), torch.float32, "cuda", True),
            ]
            args = [
                rand_strided(sh, st, dt, dev).requires_grad_(rg)
                for (sh, st, dt, dev, rg) in args
            ]
            with torch.cuda.amp.autocast(enabled=False):
                assert same_two_models(mod, opt_mod, args), "Dynamo failed"

        def test_autotune_inplace_kernel(self):
            """
            This UT tests autotune on an inplace kernel. The autotune should not contaminate
            the input buffers when tuning with multiple configs. For more details, refer to
            https://github.com/openai/triton/issues/781
            https://github.com/pytorch/torchdynamo/issues/1670
            """
            from torch._C import _cuda_getCurrentRawStream as get_cuda_stream
            from torch._inductor.triton_heuristics import CachingAutotuner, grid
            from torch._inductor.utils import instance_descriptor

            def autotune(configs, meta):
                def decorator(fn):
                    return CachingAutotuner(
                        # force autotune by setting save_cache_hook to False
                        fn,
                        meta=meta,
                        configs=configs,
                        save_cache_hook=False,
                        mutated_arg_names=["in_out_ptr0"],
                    )

                return decorator

            @autotune(
                configs=[
                    triton.Config({"XBLOCK": 1}),
                    triton.Config({"XBLOCK": 2}),
                ],
                meta={
                    "signature": {0: "*fp32", 1: "*fp32", 2: "i32"},
                    "device": 0,
                    "configs": [
                        instance_descriptor(divisible_by_16=(0, 1), equal_to_1=())
                    ],
                    "constants": {},
                },
            )
            @triton.jit
            def kernel(in_out_ptr0, in_ptr0, xnumel, XBLOCK: tl.constexpr):
                pid = tl.program_id(0)
                block_start = pid * XBLOCK
                offsets = block_start + tl.arange(0, XBLOCK)
                mask = offsets < xnumel
                x = tl.load(in_out_ptr0 + offsets, mask=mask)
                y = tl.load(in_ptr0 + offsets, mask=mask)
                output = x + y
                tl.store(in_out_ptr0 + offsets, output, mask=mask)

            xnumel = 384
            in0 = rand_strided((xnumel,), (1,), device="cuda", dtype=torch.float32)
            inout1 = rand_strided((xnumel,), (1,), device="cuda", dtype=torch.float32)
            inout2 = inout1.clone()

            stream0 = get_cuda_stream(0)
            kernel.run(inout1, in0, xnumel, grid=grid(xnumel), stream=stream0)
            kernel.run(inout2, in0, xnumel, grid=grid(xnumel), stream=stream0)

            assert same(
                inout1, inout2, tol=0.001, equal_nan=True
            ), "failed autotune with inplace kernel"

        @requires_cuda()
        def test_sort_stride_issue(self):
            # This minified testcase comes from detectron2_maskrcnn_r_50_fpn
            # There was a false error from our size_assert code
            @torch._dynamo.optimize(nopython=True)
            def forward(pred_objectness_logits_3_: torch.Tensor):
                sort_3 = pred_objectness_logits_3_.sort(descending=True, dim=1)
                getitem_12 = sort_3[0]
                return getitem_12

            args = [((1, 100), (0, 1), torch.float16, "cuda", False)]
            args = [
                rand_strided(sh, st, dt, dev).requires_grad_(rg)
                for (sh, st, dt, dev, rg) in args
            ]
            result = forward(*args)
            assert same(result, torch.sort(args[0], descending=True, dim=1)[0])

        @requires_cuda()
        def test_scalar_triton_index(self):
            # The indirect indexing via a scalar like below used to lead to
            # bad triton code that made triton segfault when compiling.
            # See https://github.com/pytorch/torchdynamo/issues/1515
            def fn(a):
                zero = torch.zeros((16,), device=a.device, dtype=torch.int64)
                return (a[zero],)

            a = torch.randn((8,), dtype=torch.float32, device="cuda")

            fn_optimized = torch._dynamo.optimize("inductor")(fn)
            assert same(fn(a), fn_optimized(a))

        @requires_cuda()
        def test_indirect_indexing_dense_mask(self):
            def fn(x, y):
                ne = torch.ops.aten.ne.Scalar(x, 1)
                sum_1 = torch.ops.aten.sum.dim_IntList(ne, [1])
                sub = torch.ops.aten.sub.Tensor(sum_1, 1)
                unsqueeze = torch.ops.aten.unsqueeze.default(sub, -1)
                gather = torch.ops.aten.gather.default(x, 1, unsqueeze)
                squeeze = torch.ops.aten.squeeze.default(gather)
                out = torch.ops.aten.multiply(y, squeeze)
                return (out,)

            a = torch.zeros((1, 128), dtype=torch.int64, device="cuda")
            b = torch.zeros((1, 128), dtype=torch.int64, device="cuda")

            fn_optimized = torch._dynamo.optimize("inductor")(fn)
            assert same(fn(a, b), fn_optimized(a, b))

    class TritonCodeGenTests(TestCase):
        from torch._inductor.triton_heuristics import CachingAutotuner

        class NoOpCompilerBackend:
            def __init__(self):
                self.example_args = None
                self.model = None

            def noop_backend(
                self,
                model_: torch.fx.GraphModule,
                example_inputs_: typing.List[torch.Tensor],
            ):
                """
                The Noop backend does not compile the fx graph it is given.
                Instead, it transforms the fx graph so that its functions are
                aten operations. It then saves this graph.
                """
                from torch._functorch.aot_autograd import Interpreter
                from torch._inductor.decomposition import select_decomp_table
                from torch._subclasses import FakeTensorMode

                fake_mode = FakeTensorMode()

                def interpret(*args, **kwargs):
                    return Interpreter(model_).run(*args[0:], **kwargs)

                fake_flat_tensor_args = [
                    fake_mode.from_tensor(x) for x in example_inputs_
                ]
                fw_module = make_fx(interpret, select_decomp_table())(
                    *fake_flat_tensor_args
                )
                self.model = fw_module
                self.example_args = fake_flat_tensor_args
                return lambda x: example_inputs_

        def get_kernels(self, fn, args) -> typing.List[CachingAutotuner]:
            from torch._inductor.debug import DebugContext
            from torch._inductor.graph import GraphLowering
            from torch._inductor.virtualized import V

            cxt = TritonCodeGenTests.NoOpCompilerBackend()
            torch._dynamo.optimize(backend=cxt.noop_backend)(fn)(*args)
            graph = GraphLowering(cxt.model)
            graph.num_static_inputs = 0
            kernels = []
            with V.set_graph_handler(graph), V.set_debug_handler(DebugContext()):
                graph.run(*(cxt.example_args))
                mod = graph.compile_to_module()

                for val in mod.__dict__.values():
                    if isinstance(
                        val, torch._inductor.triton_heuristics.CachingAutotuner
                    ):
                        kernels.append(val)

            return kernels

        def test_divisibile_by_16_covers_numel_args(self):
            torch._dynamo.reset()

            def fn(a: torch.Tensor) -> torch.Tensor:
                return torch.sum(a)

            kernels = self.get_kernels(fn, [torch.randn([256, 256], device="cuda")])
            self.assertTrue(len(kernels) == 2, "SUM should result in two kernels")

            # kernel0 reduces from 256 to (xnumel=8, rnumel=8192), which means it reduces 256 by 256 into an array of
            # size 8 by accumulating 8192 elements at once note that rnumel is equal to 512 * 16, so rnumel which is
            # at slot 3 should be in the divisible by 16 descriptor
            arguments_that_are_divisible_by_16_in_kernel0 = (
                kernels[0].meta["configs"][0].divisible_by_16
            )
            self.assertEqual(arguments_that_are_divisible_by_16_in_kernel0, (0, 1, 3))

            # kernel1 reduces from 8 elements to a single scalar.
            arguments_that_are_divisible_by_16_in_kernel1 = (
                kernels[1].meta["configs"][0].divisible_by_16
            )
            self.assertEqual(arguments_that_are_divisible_by_16_in_kernel1, (0, 1))
            torch._dynamo.reset()

        def test_optimize_indexing_dtype(self):
            def fn(x: torch.Tensor) -> torch.Tensor:
                return aten.upsample_bilinear2d.vec(x, None, True, [2.0, 2.0])

            fn_opt = torch._dynamo.optimize("inductor")(fn)
            inps = [torch.randn(2, 4, 16, 16).cuda()]
            code = run_and_get_triton_code(fn_opt, *inps)
            self.assertTrue("to(tl.int32)" in code)
            self.assertFalse("to(tl.int64)" in code)

            self.assertEqual(fn_opt(*inps), fn(*inps))

        def test_not_materialize_pointwise_reduction(self):
            def fn(a, b):
                return (a - b).sum(dim=-1).amax(dim=-1)

            N = 16
            K = 7
            fn_opt = torch._dynamo.optimize("inductor")(fn)
            inps = [
                torch.randn(N, 1, K, device="cuda"),
                torch.randn(1, N, K, device="cuda"),
            ]
            code = run_and_get_triton_code(fn_opt, *inps)
            self.assertEqual(code.count("tl.store"), 1)
            self.assertTrue("out_ptr1" in code)
            self.assertFalse("out_ptr0" in code)
            self.assertEqual(fn_opt(*inps), fn(*inps))

        def test_cant_optimize_compute(self):
            def ones():
                return torch.ones([4], device="cuda")

            def suffix(inp):
                return (inp.to(torch.int64) + 1).to(torch.float64)

            ten = torch.rand([4], device="cuda")

            for foo in (
                lambda x: x + 2147483657,
                lambda x: torch.where(x < 0, ones(), ones() - 2) * (-(2 ** (40))),
                lambda x: x + ten,
                lambda x: x + ten.sum(),
            ):

                def fn():
                    return suffix(foo(ones()))

                fn_opt = torch._dynamo.optimize("inductor")(fn)
                code = run_and_get_triton_code(fn_opt)

                # this cannot be optimized away, value too large
                self.assertTrue("to(tl.int64)" in code)
                self.assertEqual(fn_opt(), fn())

        def test_optimize_compute(self):
            def ones():
                return torch.ones([4], device="cuda")

            def suffix(inp):
                return (inp.to(torch.int64) + 1).to(torch.float64)

            for foo in (
                lambda x: x + 500,
                lambda x: torch.where(x < 0, ones(), ones() - 2) * (-(2 ** (20))),
                lambda x: x / 30,
            ):

                def fn():
                    return suffix(foo(ones()))

                fn_opt = torch._dynamo.optimize("inductor")(fn)
                code = run_and_get_triton_code(fn_opt)

                # this can be optimized away, value too large
                self.assertTrue("to(tl.int64)" not in code)
                self.assertTrue("to(tl.int32)" in code)

                self.assertEqual(fn_opt(), fn())

        def test_kernel_names_descriptive(self):
            @torch._dynamo.optimize("inductor")
            def fn1(x):
                return x.cos().sin()

            @torch._dynamo.optimize("inductor")
            def fn2(x):
                x = torch.mm(x, x)
                x = torch.softmax(x, dim=1)
                return x

            mod = nn.Sequential(
                nn.Linear(4, 4),
                nn.LayerNorm(4),
                nn.ReLU(),
            ).cuda()

            @torch._dynamo.optimize("inductor")
            def fn3(x):
                return mod(x)

            func_and_kernel_aten = [
                (fn1, "triton_fused_cos_sin", (torch.randn(8, device="cuda"),)),
                (fn2, "triton_fused__softmax", (torch.randn(4, 4, device="cuda"),)),
                (
                    fn3,
                    "triton_fused_native_layer_norm_relu",
                    (torch.randn(4, 4, device="cuda"),),
                ),
            ]
            func_and_kernel_torch = [
                (fn1, "triton_fused_cos_sin", (torch.randn(8, device="cuda"),)),
                (fn2, "triton_fused_softmax", (torch.randn(4, 4, device="cuda"),)),
                (
                    fn3,
                    "triton_fused_LayerNorm_ReLU",
                    (torch.randn(4, 4, device="cuda"),),
                ),
            ]

            def test_funcs(func_and_kernel):
                with torch.no_grad():
                    for fn, kernel_name, inps in func_and_kernel:
                        code = run_and_get_triton_code(fn, *inps)
                        if kernel_name not in code:
                            print(code)
                        self.assertTrue(kernel_name in code)

            test_funcs(func_and_kernel_aten)
            patch.object(config.triton, "descriptive_names", "torch")(test_funcs)(
                func_and_kernel_torch
            )

        @patch.object(config, "profile_bandwidth", True)
        def test_bandwidth_profiler(self):
            @torch._dynamo.optimize("inductor")
            def fn(x):
                x = x.cos()
                x = x.cos()
                x = torch.mm(x, x)
                x = x.sin()
                x = x.relu()
                return x

            inp = torch.randn(4, 4, device="cuda")
            code = run_and_get_triton_code(fn, inp)
            fn(inp)
            self.assertTrue("start_graph" in code)
            self.assertTrue("end_graph" in code)

        def test_split_op_with_sym(self):
            def fn(x: torch.Tensor) -> torch.Tensor:
                # split(tensor, sympy.Integer), split(tensor, sympy.Expr)
                return torch.split(x, x.shape[0]), torch.split(x, x.shape[0] // 2)

            for dynamic_shapes in [True, False]:
                with torch._dynamo.config.patch(dynamic_shapes=dynamic_shapes):
                    torch._dynamo.reset()
                    fn_opt = torch._dynamo.optimize("inductor", dynamic=dynamic_shapes)(
                        fn
                    )
                    inps = torch.randn([5, 5])
                    fn_opt(inps)


class ExprPrinterTests(TestCase):
    def test_print_pow(self):
        s1 = sympy.Symbol("foo", integer=True)
        s2 = sympy.Symbol("bar", integer=True)
        s3 = sympy.Symbol("baz", integer=True)

        cases = (
            # expr, result
            # Test exprs.
            (
                s1 / (2 * s1 - 1) - 1 / (2 * s1 - 1),
                lambda c: f"((-1)*({c}/((-1) + (2*foo)))) + (foo*({c}/((-1) + (2*foo))))",
            ),
            (s1 / (s2 - s3), lambda c: f"foo*({c}/(bar + ((-1)*baz)))"),
            # Test Pow directly.
            (
                sympy.Pow(s1 + s2, 0),
                lambda _: "1",
            ),  # note: simplified before _print_Pow
            (
                sympy.Pow(s1 + s2, -3),
                lambda c: f"{c}/((bar + foo)*(bar + foo)*(bar + foo))",
            ),
            (sympy.Pow(s1 + s2, 2), lambda _: "(bar + foo)*(bar + foo)"),
        )

        for expr, result in cases:
            self.assertEqual(cexpr(expr), result(1.0))  # 1.0 for FP div
            self.assertEqual(texpr(expr), result(1))
            self.assertEqual(pexpr(expr), result(1))

    def test_print_floor(self):
        s1 = sympy.Symbol("s1", integer=False)
        expr = sympy.floor(s1)
        self.assertEqual(texpr(expr), "tl.math.floor(s1)")
        self.assertEqual(pexpr(expr), "math.floor(s1)")

    def test_print_ceil(self):
        s1 = sympy.Symbol("s1", integer=False)
        expr = sympy.ceiling(s1)
        self.assertEqual(pexpr(expr), "math.ceil(s1)")


if HAS_CUDA and not TEST_WITH_ASAN:

    class RNNTest(TestCase):
        class Model(torch.nn.Module):
            def __init__(self):
                super().__init__()
                self.gru = torch.nn.GRU(16, 16, batch_first=True)

            def forward(self, x):
                return self.gru(x)

        def test_rnn_compile_safe(self):
            device = torch.device("cuda")
            model = RNNTest.Model().to(device)
            model = torch._dynamo.optimize("inductor")(model)
            x = torch.rand(1024, 20, 16).to(device)
            model(x)


if HAS_CPU:

    class TestFull(TestCase):
        def test_full_dtype(self):
            pytypes = (
                bool,
                int,
                float,
                # TODO: Triton's JITFunction._type_of has no support for complex
                # complex,
            )

            dtypes = (
                torch.bool,
                torch.int32,
                torch.int64,
                torch.float32,
                torch.float64,
                None,
                # torch.complex64,
                # torch.complex128,
            )

            def fn(pytype, dtype):
                if pytype is bool:
                    fill_value = True
                elif pytype is int:
                    fill_value = 42
                elif pytype is float:
                    fill_value = 42.0
                else:
                    raise AssertionError(f"Unexpected Python type: {pytype}")

                return torch.full(
                    (4, 6), fill_value, dtype=dtype, device=torch.device("cpu")
                )

            fn_opt = torch._dynamo.optimize("inductor")(fn)

            for pytype, dtype in itertools.product(pytypes, dtypes):
                with enable_python_dispatcher():
                    with torch.no_grad():
                        ret_opt = fn_opt(pytype, dtype)

                self.assertEqual(ret_opt, fn(pytype, dtype))


if __name__ == "__main__":
    from torch._dynamo.test_case import run_tests

    if (HAS_CPU or HAS_CUDA) and not TEST_WITH_ROCM:
        run_tests(needs="filelock")<|MERGE_RESOLUTION|>--- conflicted
+++ resolved
@@ -5822,8 +5822,6 @@
 
         self.common(fn, (torch.rand(1), torch.rand(2)))
 
-<<<<<<< HEAD
-=======
     def test_view_on_aliased(self):
         # https://github.com/pytorch/pytorch/issues/96728
         def fn1(a, b):
@@ -5862,7 +5860,6 @@
             return b * 0.8
 
         self.common(fn, ())
->>>>>>> 14177f0d
 
 
 @dataclasses.dataclass
@@ -6413,8 +6410,6 @@
                         - metrics.generated_cpp_vec_kernel_count
                     ) == 0
 
-<<<<<<< HEAD
-=======
         def test_redundant_to_node_elimination_bf16(self):
             def fn(x, y):
                 res = x + y
@@ -6438,7 +6433,6 @@
                     if codecache.valid_vec_isa_list():
                         assert metrics.generated_cpp_vec_kernel_count == 1
 
->>>>>>> 14177f0d
         @unittest.skipIf(
             not codecache.valid_vec_isa_list(), "Does not support vectorization"
         )
