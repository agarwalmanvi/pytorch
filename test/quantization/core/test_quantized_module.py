--- conflicted
+++ resolved
@@ -416,17 +416,8 @@
 
         # Smoke test to make sure the module actually runs
         if use_bias:
-<<<<<<< HEAD
-            if post_op in ["relu", "add", "add_relu"]:
-                self.assertEqual(conv_module[0].bias,
-                                 converted_qconv_module[0].bias())
-            else:
-                self.assertEqual(conv_module.bias,
-                                 converted_qconv_module[0].bias())
-=======
-            self.assertEqual(conv_module[0].bias if (post_op in ["relu", "add"]) else conv_module.bias,
+            self.assertEqual(conv_module[0].bias if (post_op in ["relu", "add", "add_relu"]) else conv_module.bias,
                                 converted_qconv_module[0].bias())
->>>>>>> 1bb57be3
         # Smoke test extra_repr
         self.assertTrue(module_name == converted_qconv_module[0]._get_name())
 
