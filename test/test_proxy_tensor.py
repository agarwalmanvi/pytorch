--- conflicted
+++ resolved
@@ -980,11 +980,7 @@
     xfail('baddbmm', ''),  # aten.baddbmm.default - couldn't find symbolic meta function/decomposition
     xfail('bernoulli', ''),  # aten.bernoulli.default - couldn't find symbolic meta function/decomposition
     xfail('bmm', ''),  # aten.bmm.default - couldn't find symbolic meta function/decomposition
-<<<<<<< HEAD
     xfail('broadcast_tensors', ''),  # aten.size.default - couldn't find symbolic meta function/decomposition
-=======
-    xfail('bool', ''),  # aten._to_copy.default - couldn't find symbolic meta function/decomposition
->>>>>>> f26bb4e5
     xfail('bucketize', ''),  # aten.bucketize.Tensor - couldn't find symbolic meta function/decomposition
     xfail('cartesian_prod', ''),  # Tensors of type TensorImpl do not have numel
     xfail('cdist', ''),  # aten.size.default - couldn't find symbolic meta function/decomposition
