#include <ATen/NamedTensorUtils.h>
#include <ATen/TensorNames.h>
#include <ATen/WrapDimUtilsMulti.h>
#include <c10/util/irange.h>

#include <bitset>
#include <sstream>

namespace at {

// Returns "Tensor['N', 'C', 'H', 'W']" for a tensor with names ('N', 'C', 'H', 'W').
static std::string toDimnameRepr(const Tensor& tensor) {
  std::ostringstream os;
  os << "Tensor" << tensor.names();
  return os.str();
}

int64_t dimname_to_position(const Tensor& tensor, Dimname dim) {
  TORCH_CHECK(dim.type() != NameType::WILDCARD,
      "Please look up dimensions by name, got: name = None.");
  TORCH_CHECK(tensor.has_names(),
      "Name ", dim, " not found in ", toDimnameRepr(tensor), ".");
  const auto names = tensor.names();

  const auto it = std::find(names.begin(), names.end(), dim);
  TORCH_CHECK(it != names.end(),
      "Name ", dim, " not found in ", toDimnameRepr(tensor), ".");

  return std::distance(names.begin(), it);
}

std::vector<int64_t> dimnames_to_positions(const Tensor& tensor, DimnameList dims) {
  std::vector<int64_t> result;
  result.reserve(dims.size());
  for (const auto& name : dims) {
    result.push_back(dimname_to_position(tensor, name));
  }
  return result;
}

static void report_positional_error(
    const Dimname& name,
    const Dimname& other_name,
    DimnameList names,
    DimnameList other_names,
    const char* action) {
  // TODO(zou3519): Can improve message by checking if names are alignable and suggesting workarounds
  TORCH_CHECK(false,
      "Error when attempting to ", action, " dims ", names, " and dims ",
      other_names, ": dim ", name, " and dim ", other_name, " are at the same position "
      "from the right but do not match.")
}

static void check_for_misalignment(
    const Dimname& name,
    DimnameList names,
    DimnameList other_names,
    const char* action) {
  if (name.isWildcard()) {
    return;
  }
  auto it = std::find(other_names.begin(), other_names.end(), name);
  // TODO(zou3519): Can improve message by checking if names are alignable and suggesting workarounds
  TORCH_CHECK(it == other_names.end(),
      "Misaligned dims when attempting to ", action, " dims ", names, " and dims ",
      other_names, ": dim ", name, " appears in a different position from the right "
      "across both lists.");
}

// Assumption: A DimnameList can have no duplicate full names with
// the exception of wildcards
std::vector<Dimname> unify_from_right(
    DimnameList names,
    DimnameList other_names,
    const char* action) {
  const auto wildcard = Dimname::wildcard();
  const auto size = std::max(names.size(), other_names.size());
  auto result = std::vector<Dimname>(size, wildcard);

  auto names_it = names.rbegin();
  auto other_it = other_names.rbegin();
  auto result_it = result.rbegin();
  while (names_it != names.rend() || other_it != other_names.rend()) {
    const auto& name = names_it == names.rend() ? wildcard : *names_it;
    const auto& other_name = other_it == other_names.rend() ? wildcard : *other_it;

    // Step 1: Check that the names match
    const auto maybeName = name.unify(other_name);
    if (!maybeName) {
      report_positional_error(name, other_name, names, other_names, action);
    }
    *result_it = *maybeName;

    // Step 2: Check that the names are not misaligned
    if (!name.isBasic() || !other_name.isBasic()) {
      // Let: N = max(len(names), len(other_names))
      //      K = # of special names among names and other_names.
      // This search (including the outer loop) is O(N*K) but typically # of dims is small.
      check_for_misalignment(name, names, other_names, action);
      check_for_misalignment(other_name, other_names, names, action);
    }

    if (names_it != names.rend()) {
      ++names_it;
    }
    if (other_it != other_names.rend()) {
      ++other_it;
    }
    ++result_it;
  }
  return result;
}

namespace namedinference {

static std::bitset<dim_bitset_size>
compute_included_idxs(IntArrayRef excluded_idxs, int64_t ndims) {
  auto result = dim_list_to_bitset(excluded_idxs, ndims);
  result.flip();
  return result;
}

static void assert_names_equal(DimnameList a, DimnameList b) {
  TORCH_CHECK(a == b,
      "Name mismatch: specified out tensor with names ", a,
      " are not the same as the computed output names ", b,
      ". Please rename the out tensor's dims with `Tensor.rename`.");
}

<<<<<<< HEAD
const Tensor& propagate_names_if_present_and_nonempty(const Tensor& result,
    c10::optional<DimnameList> maybe_names,
    bool validate_names) {
  auto maybe_name_list = maybe_names.value_or(at::ArrayRef<Dimname>{});
  propagate_names_if_nonempty(result.unsafeGetTensorImpl(), maybe_name_list, validate_names);
  return result;
}

=======
>>>>>>> 8d93f6b4
const Tensor& propagate_names_if_nonempty(const Tensor& result,
    DimnameList maybe_names,
    bool validate_names) {
  propagate_names_if_nonempty(result.unsafeGetTensorImpl(), maybe_names, validate_names);
  return result;
}

TensorImpl* propagate_names_if_nonempty(TensorImpl* result,
    DimnameList maybe_names,
    bool validate_names) {
  if (maybe_names.empty()) {
    return result;
  }
  return propagate_names(result, maybe_names, validate_names);
}

const Tensor& propagate_names(const Tensor& result, DimnameList names, bool validate_names) {
  propagate_names(result.unsafeGetTensorImpl(), names, validate_names);
  return result;
}

TensorImpl* propagate_names(TensorImpl* result, DimnameList names, bool validate_names) {
  if (result->dim() > 0) {
    TORCH_INTERNAL_ASSERT(
        !names.empty(),
        "propagate_names: passed in empty names to propagate to result with",
        " shape ", result->sizes(), ". Empty names means that name inference did",
        "not occur; use `propagate_names_if_nonempty` instead of `propagate_names`.");
  }
  if (!impl::has_names(result)) {
    impl::internal_set_names_inplace(result, names, validate_names);
  } else {
    assert_names_equal(impl::get_names(result), names);
  }
  return result;
}

void propagate_names_except(const Tensor& result, const Tensor& src, IntArrayRef excluded_idxs) {
  if (!result.has_names() && !src.has_names()) {
    return;
  }
  const auto src_names = src.names();
  const auto result_dim = static_cast<int64_t>(result.dim());
  const auto src_dim = static_cast<int64_t>(src_names.size());
  const auto excluded_dim = static_cast<int64_t>(excluded_idxs.size());
  TORCH_INTERNAL_ASSERT(src_dim - excluded_dim == result_dim);

  // fast path
  if (excluded_idxs.size() == 1) {
    std::vector<Dimname> outnames = src_names.vec();
    outnames.erase(outnames.begin() + maybe_wrap_dim(excluded_idxs[0], src_dim));
    propagate_names(result, outnames);
    return;
  }

  std::vector<Dimname> outnames;
  outnames.reserve(result_dim);
  auto included_idxs = compute_included_idxs(excluded_idxs, src_dim);
  for (const auto dim : c10::irange(src_dim)) {
    if (included_idxs[dim]) {
      outnames.push_back(src_names[dim]);
    }
  }
  propagate_names(result, outnames);
}

void propagate_names_for_reduction(const Tensor& result, const Tensor& src, IntArrayRef reduced_dims, bool keepdim) {
  if (keepdim) {
    propagate_names(result, src);
    return;
  }
  // This actually means "full reduction"
  if (reduced_dims.size() == 0) {
    return;
  }
  propagate_names_except(result, src, reduced_dims);
}

void propagate_names(const Tensor& result, const Tensor& src) {
  propagate_names(result.unsafeGetTensorImpl(), src.unsafeGetTensorImpl());
}

void propagate_names(TensorImpl* result, TensorImpl* src) {
  if (result == src) {
    return;
  }
  if (!impl::has_names(result) && !impl::has_names(src)) {
    return;
  }
  propagate_names(result, impl::get_names(src));
}

std::vector<Dimname> compute_squeeze_outnames(const Tensor& tensor) {
  if (!tensor.has_names()) {
    return {};
  }
  std::vector<Dimname> outnames;
  auto tensor_names = tensor.names();
  for (const auto d : c10::irange(tensor.dim())) {
    if (tensor.sizes()[d] != 1) {
      outnames.push_back(tensor_names[d]);
    }
  }
  return outnames;
}

std::vector<Dimname> compute_diagonal_outnames(
    const Tensor& tensor,
    int64_t dim1,
    int64_t dim2) {
  if (!tensor.has_names()) {
    return {};
  }
  std::vector<Dimname> outnames;
  auto tensor_names = tensor.names();
  for (const auto d : c10::irange(tensor.dim())) {
    if (d == dim1 || d == dim2) {
      continue;
    }
    outnames.push_back(tensor_names[d]);
  }
  outnames.push_back(Dimname::wildcard());
  return outnames;
}

// tensor_dotted_dim and other_dotted_dim are the dimensions of the two
// tensors that we contract together. Usually other_dotted_dim is 0
// and tensor_dotted_dim is the last dim of tensor, but there are some special
// cases like einsum and tensordot where one can contract arbitrary dims.
// NOLINTNEXTLINE(clang-diagnostic-unused-function)
static std::vector<Dimname> compute_dot_product_outnames(
    DimnameList tensor_names,
    int64_t tensor_dotted_dim,
    DimnameList other_names,
    int64_t other_dotted_dim) {
  int64_t num_outnames = tensor_names.size() + other_names.size() - 2;
  if (num_outnames == 0) {
    return {};
  }
  std::vector<Dimname> outnames(num_outnames, Dimname::wildcard());
  int64_t index = 0;
  for (const auto j : c10::irange(static_cast<int64_t>(tensor_names.size()))) {
    if (j == tensor_dotted_dim) continue;
    outnames[index++] = tensor_names[j];
  }
  for (const auto j : c10::irange(static_cast<int64_t>(other_names.size()))) {
    if (j == other_dotted_dim) continue;
    outnames[index++] = other_names[j];
  }
  return outnames;
}

static void check_feature_names_are_distinct(
    DimnameList self_names,
    DimnameList other_names,
    DimnameList outnames) {
  if (self_names.size() < 2 || other_names.size() < 2) {
    // There are less than 2 feature dims in outnames so there is nothing to check
    return;
  }
  auto feature0 = outnames[outnames.size() - 2];
  auto feature1 = outnames[outnames.size() - 1];
  TORCH_CHECK(
    feature0 == Dimname::wildcard() || feature0 != feature1,
    "Matrix multiplying Tensor", self_names,
    " with Tensor", other_names,
    " would produce output tensor with duplicate names ",
    outnames,
    ". Please rename the input tensors with `Tensor.rename` to prevent this.");
}

// NOLINTNEXTLINE(clang-diagnostic-unused-function)
static DimnameList batch_dims(DimnameList names) {
  if (names.size() <= 2) {
    return {};
  }
  return DimnameList(names.begin(), names.end() - 2);
}

// NOLINTNEXTLINE(clang-diagnostic-unused-function)
static DimnameList feature_dims(DimnameList names) {
  if (names.size() <= 2) {
    return names;
  }
  return DimnameList(names.end() - 2, 2);
}

// NOLINTNEXTLINE(clang-diagnostic-unused-function)
static bool are_distinct(DimnameList batch_dims, DimnameList feature_dims) {
  for (const auto& target : feature_dims) {
    if (target.isWildcard()) {
      continue;
    }
    if (std::any_of(batch_dims.begin(), batch_dims.end(),
          [&](const Dimname& dim) { return target == dim; })) {
      return false;
    }
  }
  return true;
}

static int64_t num_batch_dims(DimnameList names) {
  if (names.size() <= 2) {
    return 0;
  }
  return names.size() - 2;
}

static std::vector<Dimname> compute_matmul_outnames(
    DimnameList self_names,
    DimnameList other_names) {
  TORCH_CHECK(self_names.size() >= 1 && other_names.size() >= 1,
      "both arguments to matmul need to be at least 1D, but they are ",
      self_names.size(), "D and ", other_names.size(), "D");

  // matmul performs a batch matrix multiply between self and other, each of which
  // can either be:
  // - a batches of matrices (if dim > 2)
  // - a matrix (if dim == 2)
  // - a vector (if dim == 1)
  //
  // To compute output names, we unify the batch dimensions because those are
  // broadcastable to get the output batch dimensions.
  //
  // After that, we append some names that are equal to the result of the matmul
  // without batch dimensions. Those names are computed by removing the names
  // of the dimensions that were contracted away. We always contract the
  // last dim of the first tensor with the first feature dimension of the second.

  // Get the output's batch dimension names
  auto wrapped_self_names = TensorNames(self_names, 0, num_batch_dims(self_names));
  const auto wrapped_other_names = TensorNames(other_names, 0, num_batch_dims(other_names));
  auto& working_names = wrapped_self_names.unifyFromRightInplace(wrapped_other_names, "matmul");

  // Append the result of each individual (non-batched) matmul.
  // If either of self or other have dim 1, that means they are a vector. Vectors get
  // completely contracted away during matmul so we don't take any names from them.
  if (self_names.size() >= 2) {
    working_names.append(TensorName(self_names, -2));
  }
  if (other_names.size() >= 2) {
    working_names.append(TensorName(other_names, -1));
  }
  const auto result = working_names.toDimnameVec();

  check_feature_names_are_distinct(self_names, other_names, result);
  // NOLINTNEXTLINE(performance-no-automatic-move)
  return result;
}

std::vector<Dimname> propagate_names_for_addmv(
    const Tensor& mat,
    const Tensor& vec,
    const Tensor& bias) {
  if (!mat.has_names() &&
      !vec.has_names() && !bias.has_names()) {
    return std::vector<Dimname>{};
  }
  auto mv_outnames = compute_matmul_outnames(mat.names(), vec.names());
  return unify_from_right(mv_outnames, bias.names());
}

std::vector<Dimname> propagate_names_for_addmm(
    const Tensor& m1,
    const Tensor& m2,
    const Tensor& bias) {
  if (!m1.has_names() && !m2.has_names() &&
      !bias.has_names()) {
    return std::vector<Dimname>{};
  }

  auto mm_outnames = compute_matmul_outnames(m1.names(), m2.names());
  return unify_from_right(mm_outnames, bias.names());
}

void check_names_for_dot(
    TensorImpl* vec1,
    TensorImpl* vec2) {
  if (!impl::has_names(vec1) && !impl::has_names(vec2)) {
    return;
  }
  compute_matmul_outnames(impl::get_names(vec1), impl::get_names(vec2));
}

// expand adds new None dimensions. This is consistent with name inference
// rules for binary ops that expect the named dims to line up positionally
// from the right. i.e.,
// Tensor[H, W].expand(3, 3, 3, 3) -> Tensor[None, None, H, W]
void propagate_names_for_expand(const Tensor& result, const Tensor& self) {
  if (!self.has_names()) {
    return;
  }
  auto result_dim = result.dim();
  if (self.dim() == result_dim) {
    propagate_names(result, self);
    return;
  }
  std::vector<Dimname> outnames(result_dim, Dimname::wildcard());
  std::copy(
      self.opt_names()->begin(),
      self.opt_names()->end(),
      outnames.begin() + result_dim - self.dim());
  propagate_names(result, outnames);
}

std::vector<Dimname> compute_broadcast_outnames(
    const Tensor& self,
    const Tensor& other) {
  if (!self.has_names() && !other.has_names()) {
    return {};
  }
  return unify_from_right(self.names(), other.names());
}

std::vector<Dimname> broadcast_to_outnames(
    const Tensor& tensor,
    const Tensor& reference_tensor,
    const char* op_name) {
  if (!tensor.has_names() && !reference_tensor.has_names()) {
    return {};
  }
  auto reference_names = reference_tensor.names();
  auto tensor_names = tensor.names();
  TORCH_CHECK(
      reference_names.size() >= tensor_names.size(),
      op_name, ": attempted to broadcast Tensor", tensor_names, " to Tensor",
      reference_names, " but the number of dims (", tensor_names.size(),
      ") must be less than or equal to the number of dims in the tensor (",
      reference_names.size(), ")");
  return unify_from_right(reference_names, tensor_names);
}

std::vector<Dimname> compute_cat_outnames(ITensorListRef tensors) {
  if (!at::has_names(tensors)) {
    return {};
  }
  std::vector<Dimname> result;
  for (const auto& tensor : tensors) {
    const auto tensor_names = tensor.names();
    TORCH_CHECK(tensor_names.size() > 0, "zero-dimensional tensor cannot be concatenated");
    TORCH_CHECK(result.empty() || tensor_names.size() == result.size(),
        "Tensors must have same number of dimensions: got ", result.size(),
        " and ", tensor_names.size());
    result = unify_from_right(result, tensor_names, "cat");
  }
  return result;
}

std::vector<Dimname> compute_matmul_outnames(
    const Tensor& self,
    const Tensor& other) {
  if (!self.has_names() && !other.has_names()) {
    return {};
  }
  return compute_matmul_outnames(self.names(), other.names());
}

std::vector<Dimname> compute_cdist_outnames(
    const Tensor& self,
    const Tensor& other) {
  if (!self.has_names() && !other.has_names()) {
    return {};
  }
  const auto self_names = self.names();
  const auto other_names = other.names();

  auto self_batch = TensorNames(self_names, 0, num_batch_dims(self_names));
  const auto other_batch = TensorNames(other_names, 0, num_batch_dims(other_names));

  auto& result = self_batch.unifyFromRightInplace(other_batch, "cdist");

  // cdist treats self and other like batches of M x D and N X D tensors, respectively.
  // It computes the pairwise distance between each of the M vectors (of size D)
  // in `self` and each of the N vectors in `other`, returning a batch of M x N
  // distance values. We propagate the names of the dimension of size M (in self)
  // and the dimension of size N (in other), both of which are second-from-last.
  result.append(TensorName(self_names, -2));
  result.append(TensorName(other_names, -2));
  result.checkUnique("cdist");

  return result.toDimnameVec();
}

std::vector<Dimname> compute_bmm_outnames(
    const Tensor& result,
    const Tensor& self,
    const Tensor& other) {
  if (!result.has_names() && !self.has_names() && !other.has_names()) {
    return {};
  }
  return compute_matmul_outnames(self.names(), other.names());
}

std::vector<Dimname> compute_baddbmm_outnames(
    const Tensor& result,
    const Tensor& self,
    const Tensor& other,
    const Tensor& bias) {
  if (!result.has_names() && !self.has_names()
    && !other.has_names() && !bias.has_names()) {
    return {};
  }
  auto bmm_names = compute_matmul_outnames(self.names(), other.names());
  auto baddbmm_names = unify_from_right(bias.names(), bmm_names);
  return baddbmm_names;
}

bool are_names_equal(TensorImpl* self, TensorImpl* other) {
  if (!impl::has_names(self) && !impl::has_names(other)) {
    return true;
  }
  return impl::get_names(self) == impl::get_names(other);
}

} // namespace namedinference
} // namespace at<|MERGE_RESOLUTION|>--- conflicted
+++ resolved
@@ -127,17 +127,6 @@
       ". Please rename the out tensor's dims with `Tensor.rename`.");
 }
 
-<<<<<<< HEAD
-const Tensor& propagate_names_if_present_and_nonempty(const Tensor& result,
-    c10::optional<DimnameList> maybe_names,
-    bool validate_names) {
-  auto maybe_name_list = maybe_names.value_or(at::ArrayRef<Dimname>{});
-  propagate_names_if_nonempty(result.unsafeGetTensorImpl(), maybe_name_list, validate_names);
-  return result;
-}
-
-=======
->>>>>>> 8d93f6b4
 const Tensor& propagate_names_if_nonempty(const Tensor& result,
     DimnameList maybe_names,
     bool validate_names) {
