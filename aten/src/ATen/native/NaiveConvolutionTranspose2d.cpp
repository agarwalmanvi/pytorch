#include <ATen/ATen.h>
#include <ATen/NativeFunctions.h>
#include <ATen/TensorMeta.h>
#include <ATen/TensorUtils.h>

#include <ATen/core/Tensor.h>
#include <ATen/native/ConvUtils.h>
#include <ATen/native/CPUBlas.h>
#include <ATen/native/im2col.h>

#include <c10/core/TensorOptions.h>
#include <c10/util/irange.h>

namespace at {
namespace {
static inline void slow_conv_transpose2d_shape_check(
    const Tensor& input,
    const Tensor& grad_output,
    const Tensor& weight,
    const Tensor& bias,
    int kernel_height,
    int kernel_width,
    int stride_height,
    int stride_width,
    int pad_height,
    int pad_width,
    int output_padding_height,
    int output_padding_width,
    int dilation_height,
    int dilation_width,
    bool weight_nullable) {
  TORCH_CHECK(
      kernel_width > 0 && kernel_height > 0,
      "kernel size should be greater than zero, but got kernel_height: ",
      kernel_height,
      " kernel_width: ",
      kernel_width);
  TORCH_CHECK(
      stride_width > 0 && stride_height > 0,
      "stride should be greater than zero, but got stride_height: ",
      stride_height,
      " stride_width: ",
      stride_width);
  TORCH_CHECK(
      dilation_width > 0 && dilation_height > 0,
      "dilation should be greater than zero, but got dilation_height: ",
      dilation_height,
      ", dilation_width: ",
      dilation_width);
  TORCH_CHECK(
      (output_padding_width < stride_width ||
       output_padding_width < dilation_width) &&
          (output_padding_height < stride_height ||
           output_padding_height < dilation_height),
      "output padding must be smaller than either stride or dilation, but got output_padding_height: ",
      output_padding_height,
      " output_padding_width: ",
      output_padding_width,
      " stride_height: ",
      stride_height,
      " stride_width: ",
      stride_width,
      " dilation_height: ",
      dilation_height,
      " dilation_width: ",
      dilation_width);

  if (weight.defined()) {
    TORCH_CHECK(
        weight.numel() != 0 && (weight.dim() == 2 || weight.dim() == 4),
        "non-empty 2D or 4D weight tensor expected, but got: ",
        weight.sizes());
    if (bias.defined()) {
      check_dim_size(bias, 1, 0, weight.size(1));
    }
  } else if (!weight_nullable) {
    AT_ERROR("weight tensor is expected to be non-nullable");
  }

  int ndim = input.dim();
  int dimf = 0;
  int dimh = 1;
  int dimw = 2;

  if (ndim == 4) {
    dimf++;
    dimh++;
    dimw++;
  }

  TORCH_CHECK(
      input.numel() != 0 && (ndim == 3 || ndim == 4),
      "non-empty 3D or 4D input tensor expected but got a tensor with size ",
      input.sizes());

  int64_t input_height = input.size(dimh);
  int64_t input_width = input.size(dimw);
  int64_t output_height = (input_height - 1) * stride_height - 2 * pad_height +
      (dilation_height * (kernel_height - 1) + 1) + output_padding_height;
  int64_t output_width = (input_width - 1) * stride_width - 2 * pad_width +
      (dilation_width * (kernel_width - 1) + 1) + output_padding_width;

  if (output_width < 1 || output_height < 1) {
    AT_ERROR(
        "Given input size per channel: (",
        input_height,
        " x ",
        input_width,
        "). "
        "Calculated output size per channel: (",
        output_height,
        " x ",
        output_width,
        "). Output size is too small");
  }

  if (weight.defined()) {
    int64_t n_input_plane = weight.size(0);
    check_dim_size(input, ndim, dimf, n_input_plane);
  }

  if (grad_output.defined()) {
    if (weight.defined()) {
      int64_t n_output_plane = weight.size(1);
      check_dim_size(grad_output, ndim, dimf, n_output_plane);
    } else if (bias.defined()) {
      int64_t n_output_plane = bias.size(0);
      check_dim_size(grad_output, ndim, dimf, n_output_plane);
    }
    check_dim_size(grad_output, ndim, dimh, output_height);
    check_dim_size(grad_output, ndim, dimw, output_width);
  }
}
} // namespace

namespace meta {
TORCH_META_FUNC(slow_conv_transpose2d)
(const Tensor& input,
 const Tensor& weight,
 IntArrayRef kernel_size,
 OptionalTensorRef bias_opt,
 IntArrayRef stride,
 IntArrayRef padding,
 IntArrayRef output_padding,
 IntArrayRef dilation) {
  TORCH_CHECK(
      kernel_size.size() == 2,
      "It is expected kernel_size equals to 2, but got size ",
      kernel_size.size());

  TORCH_CHECK(
      dilation.size() == 2,
      "It is expected dilation equals to 2, but got size ",
      dilation.size());

  TORCH_CHECK(
      padding.size() == 2,
      "It is expected padding equals to 2, but got size ",
      padding.size());

  TORCH_CHECK(
      stride.size() == 2,
      "It is expected stride equals to 2, but got size ",
      stride.size());

  TORCH_CHECK(
      output_padding.size() == 2,
      "It is expected stride equals to 2, but got size ",
      output_padding.size());

  int64_t kernel_height = kernel_size[0];
  int64_t kernel_width = kernel_size[1];
  int64_t dilation_height = dilation[0];
  int64_t dilation_width = dilation[1];
  int64_t pad_height = padding[0];
  int64_t pad_width = padding[1];
  int64_t stride_height = stride[0];
  int64_t stride_width = stride[1];
  int64_t output_padding_height = output_padding[0];
  int64_t output_padding_width = output_padding[1];

  slow_conv_transpose2d_shape_check(
      input,
      Tensor(),
      weight,
      bias_opt.getTensorRef(),
      kernel_height,
      kernel_width,
      stride_height,
      stride_width,
      pad_height,
      pad_width,
      output_padding_height,
      output_padding_width,
      dilation_height,
      dilation_width,
      false);

  int n_output_plane = weight.size(1);

  bool use_channels_last = native::thnn_conv_use_channels_last(input, weight);
  auto memory_format = use_channels_last ? at::MemoryFormat::ChannelsLast : at::MemoryFormat::Contiguous;

  Tensor input_ = input.contiguous(memory_format);

  if (input_.dim() == 3) {
    input_.resize_({1, input_.size(0), input_.size(1), input_.size(2)});
  }

  int64_t input_height = input_.size(2);
  int64_t input_width = input_.size(3);
  int64_t output_height = (input_height - 1) * stride_height - 2 * pad_height +
      (dilation_height * (kernel_height - 1) + 1) + output_padding_height;
  int64_t output_width = (input_width - 1) * stride_width - 2 * pad_width +
      (dilation_width * (kernel_width - 1) + 1) + output_padding_width;

  // Batch size + input planes
  int64_t batch_size = input_.size(0);

  // Resize output
  TensorOptions options(input.options());
  set_output_raw_strided(
      0,
      {batch_size, n_output_plane, output_height, output_width},
<<<<<<< HEAD
      options.memory_format(memory_format));
=======
      {},
      options.memory_format(LEGACY_CONTIGUOUS_MEMORY_FORMAT));
>>>>>>> 68d18f21
}
} // namespace meta

namespace native {

namespace {
void slow_conv_transpose2d_out_cpu_template(
    const Tensor& output,
    const Tensor& input,
    const Tensor& weight,
    IntArrayRef kernel_size,
    const Tensor& bias,
    IntArrayRef stride,
    IntArrayRef padding,
    IntArrayRef output_padding,
    IntArrayRef dilation) {
  int64_t kernel_height = kernel_size[0];
  int64_t kernel_width = kernel_size[1];
  int64_t dilation_height = dilation[0];
  int64_t dilation_width = dilation[1];
  int64_t pad_height = padding[0];
  int64_t pad_width = padding[1];
  int64_t stride_height = stride[0];
  int64_t stride_width = stride[1];
  int64_t output_padding_height = output_padding[0];
  int64_t output_padding_width = output_padding[1];

  int n_input_plane = weight.size(0);
  int n_output_plane = weight.size(1);

  bool use_channels_last = thnn_conv_use_channels_last(input, weight);
  auto memory_format = use_channels_last ? at::MemoryFormat::ChannelsLast : at::MemoryFormat::Contiguous;

  Tensor input_ = input.contiguous(memory_format);
  Tensor weight_ = weight.contiguous(memory_format);
  Tensor bias_ = bias.defined() ? bias.contiguous() : Tensor();

  bool is_batch = false;
  if (input_.dim() == 3) {
    // Force batch
    is_batch = true;
    input_.resize_({1, input.size(0), input.size(1), input.size(2)});
  }

  int64_t input_height = input_.size(2);
  int64_t input_width = input_.size(3);
  int64_t output_height = (input_height - 1) * stride_height - 2 * pad_height +
      (dilation_height * (kernel_height - 1) + 1) + output_padding_height;
  int64_t output_width = (input_width - 1) * stride_width - 2 * pad_width +
      (dilation_width * (kernel_width - 1) + 1) + output_padding_width;

  // Batch size + input planes
  int64_t batch_size = input_.size(0);

  // Create temporary columns
  Tensor columns = at::empty({0}, input.options());
  if (use_channels_last) {
    columns.resize_({batch_size, input_height * input_width, kernel_height * kernel_width * n_output_plane});
  } else {
    columns.resize_({batch_size, n_output_plane * kernel_height * kernel_width, input_height * input_width});
  }
  columns.zero_();

  AT_DISPATCH_FLOATING_TYPES_AND2(at::ScalarType::Long, at::ScalarType::BFloat16,
      input.scalar_type(), "slow_conv_transpose2d_out_cpu", [&] {

    at::parallel_for(0, batch_size, 0, [&](int64_t begin, int64_t end) {
      // For each elt in batch, do:
      for (const auto elt : c10::irange(begin, end)) {
        // Matrix mulitply per output:
        Tensor input_n = input_.select(0, elt);
        Tensor output_n = output.select(0, elt);
        Tensor columns_n = columns.select(0, elt);

        if (use_channels_last) {
          int64_t m = kernel_height * kernel_width * n_output_plane;
          int64_t n = input_height * input_width;
          int64_t k = n_input_plane;

          // column-major matrices
          cpublas::gemm(
              TransposeType::NoTranspose,
              TransposeType::NoTranspose,
              m,
              n,
              k,
              static_cast<scalar_t>(1),
              weight_.data_ptr<scalar_t>(),
              m,
              input_n.data_ptr<scalar_t>(),
              k,
              static_cast<scalar_t>(0),
              columns_n.data_ptr<scalar_t>(),
              m);
        } else {
          int64_t m = input_height * input_width;
          int64_t n = n_output_plane * kernel_height * kernel_width;
          int64_t k = n_input_plane;

          // column-major matrices
          cpublas::gemm(
              TransposeType::NoTranspose,
              TransposeType::Transpose,
              m,
              n,
              k,
              static_cast<scalar_t>(1),
              input_n.data_ptr<scalar_t>(),
              m,
              weight_.data_ptr<scalar_t>(),
              n,
              static_cast<scalar_t>(0),
              columns_n.data_ptr<scalar_t>(),
              m);
        }

        // Unpack columns back into input:
        col2im<scalar_t>(
            columns_n.data_ptr<scalar_t>(),
            n_output_plane,
            output_height,
            output_width,
            input_height,
            input_width,
            kernel_height,
            kernel_width,
            pad_height,
            pad_width,
            stride_height,
            stride_width,
            dilation_height,
            dilation_width,
            output_n.data_ptr<scalar_t>(),
            use_channels_last);
      }
    });
  });

  if (bias.defined()) {
    output.add_(bias_.reshape({-1, 1, 1}));
  }

  // Resize output
  if (is_batch) {
    output.resize_({n_output_plane, output_height, output_width});
  }
}

static void slow_conv_transpose2d_backward_out_cpu_template(
    const Tensor& input_,
    const Tensor& grad_output_,
    Tensor& grad_input,
    const Tensor& weight_,
    IntArrayRef kernel_size,
    IntArrayRef stride,
    IntArrayRef padding,
    IntArrayRef output_padding,
    IntArrayRef dilation) {
  TORCH_CHECK(
      kernel_size.size() == 2,
      "It is expected kernel_size equals to 2, but got size ",
      kernel_size.size());

  TORCH_CHECK(
      dilation.size() == 2,
      "It is expected dilation equals to 2, but got size ",
      dilation.size());

  TORCH_CHECK(
      padding.size() == 2,
      "It is expected padding equals to 2, but got size ",
      padding.size());

  TORCH_CHECK(
      stride.size() == 2,
      "It is expected stride equals to 2, but got size ",
      stride.size());

  TORCH_CHECK(
      output_padding.size() == 2,
      "It is expected stride equals to 2, but got size ",
      output_padding.size());

  int64_t kernel_height = kernel_size[0];
  int64_t kernel_width = kernel_size[1];
  int64_t dilation_height = dilation[0];
  int64_t dilation_width = dilation[1];
  int64_t pad_height = padding[0];
  int64_t pad_width = padding[1];
  int64_t stride_height = stride[0];
  int64_t stride_width = stride[1];
  int64_t output_padding_height = output_padding[0];
  int64_t output_padding_width = output_padding[1];

  int64_t n_input_plane = weight_.size(0);
  int64_t n_output_plane = weight_.size(1);

  bool use_channels_last = thnn_conv_use_channels_last(input_, weight_);
  auto memory_format = use_channels_last ? at::MemoryFormat::ChannelsLast : at::MemoryFormat::Contiguous;

  slow_conv_transpose2d_shape_check(
      input_,
      grad_output_,
      weight_,
      Tensor(),
      kernel_height,
      kernel_width,
      stride_height,
      stride_width,
      pad_height,
      pad_width,
      output_padding_height,
      output_padding_width,
      dilation_height,
      dilation_width,
      false);

  Tensor input = input_.contiguous(memory_format);
  Tensor grad_output = grad_output_.contiguous(memory_format);
  Tensor weight = weight_.contiguous(memory_format);

  bool is_batch = false;
  if (input.dim() == 3) {
    // Force batch
    is_batch = true;
    input.resize_({1, input.size(0), input.size(1), input.size(2)});
    grad_output.resize_(
        {1, grad_output.size(0), grad_output.size(1), grad_output.size(2)});
  }

  int64_t input_width = input.size(3);
  int64_t input_height = input.size(2);
  int64_t output_height = (input_height - 1) * stride_height - 2 * pad_height +
      (dilation_height * (kernel_height - 1) + 1) + output_padding_height;
  int64_t output_width = (input_width - 1) * stride_width - 2 * pad_width +
      (dilation_width * (kernel_width - 1) + 1) + output_padding_width;

  // Batch size + input planes
  int64_t batch_size = input.size(0);

  // Resize output
  grad_input.resize_({batch_size, n_input_plane, input_height, input_width}, memory_format);
  grad_input.zero_();

  // Create temporary columns
  bool need_columns = (kernel_height != 1 || kernel_width != 1 || stride_height != 1 ||
      stride_width != 1 || pad_height != 0 || pad_width != 0 ||
      dilation_height != 1 || dilation_width != 1);

  Tensor grad_columns = at::empty({0}, input.options());
  if (need_columns) {
    if (use_channels_last) {
      grad_columns.resize_({input_height * input_width, kernel_height * kernel_width * n_output_plane});
    } else {
      grad_columns.resize_({n_output_plane * kernel_height * kernel_width, input_height * input_width});
    }
  }

  AT_DISPATCH_FLOATING_TYPES_AND(at::ScalarType::BFloat16,
      grad_output.scalar_type(), "slow_conv_transpose2d_backward_out_cpu", [&] {
        // Helpers
        Tensor grad_input_n = Tensor();
        Tensor grad_output_n = Tensor();

        // For each elt in batch, do:
        for (const auto elt : c10::irange(batch_size)) {
          // Matrix mulitply per sample:
          grad_input_n = grad_input.select(0, elt);
          grad_output_n = grad_output.select(0, elt);

          if (need_columns) {
            // Extract columns:
            im2col<scalar_t>(
                  grad_output_n.data_ptr<scalar_t>(),
                  n_output_plane,
                  output_height,
                  output_width,
                  input_height,
                  input_width,
                  kernel_height,
                  kernel_width,
                  pad_height,
                  pad_width,
                  stride_height,
                  stride_width,
                  dilation_height,
                  dilation_width,
                  grad_columns.data_ptr<scalar_t>(),
                  use_channels_last);
          }

          auto gemm_in_ptr = need_columns ? grad_columns.data_ptr<scalar_t>()
              : grad_output_n.data_ptr<scalar_t>();

          if (use_channels_last) {
            int64_t m = n_input_plane;
            int64_t n = input_height * input_width;
            int64_t k = n_output_plane * kernel_height * kernel_width;

            // column-major matrices
            cpublas::gemm(
                TransposeType::Transpose,
                TransposeType::NoTranspose,
                m,
                n,
                k,
                static_cast<scalar_t>(1),
                weight.data_ptr<scalar_t>(),
                k,
                gemm_in_ptr,
                k,
                static_cast<scalar_t>(0),
                grad_input_n.data_ptr<scalar_t>(),
                m);

          } else {
            int64_t m = input_height * input_width;
            int64_t n = n_input_plane;
            int64_t k = n_output_plane * kernel_height * kernel_width;

            // column-major matrices
            cpublas::gemm(
                TransposeType::NoTranspose,
                TransposeType::NoTranspose,
                m,
                n,
                k,
                static_cast<scalar_t>(1),
                gemm_in_ptr,
                m,
                weight.data_ptr<scalar_t>(),
                k,
                static_cast<scalar_t>(0),
                grad_input_n.data_ptr<scalar_t>(),
                m);
          }
        }

        // Resize output
        if (is_batch) {
          grad_input.resize_({n_input_plane, input_height, input_width});
        }
      });
}

void slow_conv_transpose2d_acc_grad_parameters_cpu(
    const Tensor& input_,
    const Tensor& weight_,
    const Tensor& grad_output_,
    Tensor& grad_weight,
    Tensor& grad_bias,
    IntArrayRef kernel_size,
    IntArrayRef stride,
    IntArrayRef padding,
    IntArrayRef output_padding,
    IntArrayRef dilation,
    int scale_) {
  TORCH_CHECK(
      kernel_size.size() == 2,
      "It is expected kernel_size equals to 2, but got size ",
      kernel_size.size());

  TORCH_CHECK(
      dilation.size() == 2,
      "It is expected dilation equals to 2, but got size ",
      dilation.size());

  TORCH_CHECK(
      padding.size() == 2,
      "It is expected padding equals to 2, but got size ",
      padding.size());

  TORCH_CHECK(
      stride.size() == 2,
      "It is expected stride equals to 2, but got size ",
      stride.size());

  TORCH_CHECK(
      output_padding.size() == 2,
      "It is expected stride equals to 2, but got size ",
      output_padding.size());

  int64_t kernel_height = kernel_size[0];
  int64_t kernel_width = kernel_size[1];
  int64_t dilation_height = dilation[0];
  int64_t dilation_width = dilation[1];
  int64_t pad_height = padding[0];
  int64_t pad_width = padding[1];
  int64_t stride_height = stride[0];
  int64_t stride_width = stride[1];
  int64_t output_padding_height = output_padding[0];
  int64_t output_padding_width = output_padding[1];

  bool use_channels_last = thnn_conv_use_channels_last(input_, weight_);
  auto memory_format = use_channels_last ? at::MemoryFormat::ChannelsLast : at::MemoryFormat::Contiguous;

  slow_conv_transpose2d_shape_check(
      input_,
      grad_output_,
      grad_weight,
      grad_bias,
      kernel_height,
      kernel_width,
      stride_height,
      stride_width,
      pad_height,
      pad_width,
      output_padding_height,
      output_padding_width,
      dilation_height,
      dilation_width,
      true);

  int n_input_plane = weight_.size(0);
  int n_output_plane = weight_.size(1);

  Tensor input = input_.contiguous(memory_format);
  Tensor grad_output = grad_output_.contiguous(memory_format);
  TORCH_CHECK(grad_weight.is_contiguous(memory_format), "grad_weight needs to be contiguous");

  bool is_batch = false;
  if (input.dim() == 3) {
    // Force batch
    is_batch = true;
    input.resize_({1, input.size(0), input.size(1), input.size(2)});
    grad_output.resize_(
        {1, grad_output.size(0), grad_output.size(1), grad_output.size(2)});
  }

  int64_t input_width = input.size(3);
  int64_t input_height = input.size(2);
  int64_t output_height = (input_height - 1) * stride_height - 2 * pad_height +
      (dilation_height * (kernel_height - 1) + 1) + output_padding_height;
  int64_t output_width = (input_width - 1) * stride_width - 2 * pad_width +
      (dilation_width * (kernel_width - 1) + 1) + output_padding_width;

  // Batch size + input planes
  int64_t batch_size = input.size(0);

  // Resize temporary columns
  bool need_columns = (kernel_height != 1 || kernel_width != 1 || stride_height != 1 ||
      stride_width != 1 || pad_height != 0 || pad_width != 0 ||
      dilation_height != 1 || dilation_width != 1);

  Tensor columns = at::empty({0}, input.options());
  if (need_columns) {
    if (use_channels_last) {
      columns.resize_({input_height * input_width, kernel_height * kernel_width * n_output_plane});
    } else {
      columns.resize_({n_output_plane * kernel_height * kernel_width, input_height * input_width});
    }
  }

  AT_DISPATCH_FLOATING_TYPES_AND(at::ScalarType::BFloat16,
      input.scalar_type(), "slow_conv_transpose2d_acc_grad_parameters_cpu", [&] {
        // Helpers
        Tensor input_n = Tensor();
        Tensor grad_output_n = Tensor();

        scalar_t scale = static_cast<scalar_t>(scale_);

        // For each elt in batch, do:
        for (const auto elt : c10::irange(batch_size)) {
          // Matrix mulitply per output:
          grad_output_n = grad_output.select(0, elt);

          // Do Weight:
          if (grad_weight.defined()) {
            // Matrix mulitply per output:
            input_n = input.select(0, elt);

            if (need_columns) {
              // Extract columns:
              im2col<scalar_t>(
                  grad_output_n.data_ptr<scalar_t>(),
                  n_output_plane,
                  output_height,
                  output_width,
                  input_height,
                  input_width,
                  kernel_height,
                  kernel_width,
                  pad_height,
                  pad_width,
                  stride_height,
                  stride_width,
                  dilation_height,
                  dilation_width,
                  columns.data_ptr<scalar_t>(),
                  use_channels_last);
            }

            auto gemm_in_ptr = need_columns ? columns.data_ptr<scalar_t>()
                : grad_output_n.data_ptr<scalar_t>();

            if (use_channels_last) {
              int64_t m = kernel_height * kernel_width * n_output_plane;
              int64_t n = n_input_plane;
              int64_t k = input_height * input_width;

              // column-major matrices
              cpublas::gemm(
                  TransposeType::NoTranspose,
                  TransposeType::Transpose,
                  m,
                  n,
                  k,
                  static_cast<scalar_t>(scale),
                  gemm_in_ptr,
                  m,
                  input_n.data_ptr<scalar_t>(),
                  n,
                  static_cast<scalar_t>(1),
                  grad_weight.data_ptr<scalar_t>(),
                  m);
            } else {
              int64_t m = n_output_plane * kernel_height * kernel_width;
              int64_t n = n_input_plane;
              int64_t k = input_height * input_width;

              // column-major matrices
              cpublas::gemm(
                  TransposeType::Transpose,
                  TransposeType::NoTranspose,
                  m,
                  n,
                  k,
                  static_cast<scalar_t>(scale),
                  gemm_in_ptr,
                  k,
                  input_n.data_ptr<scalar_t>(),
                  k,
                  static_cast<scalar_t>(1),
                  grad_weight.data_ptr<scalar_t>(),
                  m);
            }
          }
        }
      });
}

} // namespace

TORCH_IMPL_FUNC(slow_conv_transpose2d_structured_cpu)
(const Tensor& input,
 const Tensor& weight,
 IntArrayRef kernel_size,
 OptionalTensorRef bias_opt,
 IntArrayRef stride,
 IntArrayRef padding,
 IntArrayRef output_padding,
 IntArrayRef dilation,
 const Tensor& output){
  const Tensor& bias = bias_opt.getTensorRef();

  slow_conv_transpose2d_out_cpu_template(
      output,
      input,
      weight,
      kernel_size,
      bias,
      stride,
      padding,
      output_padding,
      dilation);
 }

std::tuple<Tensor&, Tensor&, Tensor&> slow_conv_transpose2d_backward_out_cpu(const Tensor& grad_output,
    const Tensor& input,
    const Tensor& weight,
    IntArrayRef kernel_size,
    IntArrayRef stride,
    IntArrayRef padding,
    IntArrayRef output_padding,
    IntArrayRef dilation,
    Tensor& grad_input,
    Tensor& grad_weight,
    Tensor& grad_bias) {
  if (grad_input.defined()) {
    slow_conv_transpose2d_backward_out_cpu_template(
        input,
        grad_output,
        grad_input,
        weight,
        kernel_size,
        stride,
        padding,
        output_padding,
        dilation);
  }

  if (grad_bias.defined()) {
    at::sum_out(grad_bias, grad_output, IntArrayRef{0, 2, 3});
  }

  if (grad_weight.defined()) {
    grad_weight.resize_(weight.sizes(), weight.suggest_memory_format());
    grad_weight.zero_();
    slow_conv_transpose2d_acc_grad_parameters_cpu(
        input,
        weight,
        grad_output,
        grad_weight,
        grad_bias,
        kernel_size,
        stride,
        padding,
        output_padding,
        dilation,
        1);
  }

  return std::tuple<Tensor&, Tensor&, Tensor&>(
      grad_input, grad_weight, grad_bias);
}

std::tuple<Tensor, Tensor, Tensor> slow_conv_transpose2d_backward_cpu(
    const Tensor& grad_output,
    const Tensor& input,
    const Tensor& weight,
    IntArrayRef kernel_size,
    IntArrayRef stride,
    IntArrayRef padding,
    IntArrayRef output_padding,
    IntArrayRef dilation,
    std::array<bool, 3> output_mask) {
  Tensor grad_input;
  Tensor grad_weight;
  Tensor grad_bias;

  if (output_mask[0]) {
    grad_input = at::empty({0}, grad_output.options());
  } else {
    grad_input = Tensor();
  }

  if (output_mask[1]) {
    grad_weight = at::empty({0}, grad_output.options());
  } else {
    grad_weight = Tensor();
  }

  if (output_mask[2]) {
    grad_bias = at::empty({0}, grad_output.options());
  } else {
    grad_bias = Tensor();
  }

  if (grad_input.defined()) {
    slow_conv_transpose2d_backward_out_cpu_template(
        input,
        grad_output,
        grad_input,
        weight,
        kernel_size,
        stride,
        padding,
        output_padding,
        dilation);
  }

  if (grad_bias.defined()) {
    at::sum_out(grad_bias, grad_output, IntArrayRef{0, 2, 3});
  }

  if (grad_weight.defined()) {
    grad_weight.resize_(weight.sizes(), weight.suggest_memory_format());
    grad_weight.zero_();
    slow_conv_transpose2d_acc_grad_parameters_cpu(
        input,
        weight,
        grad_output,
        grad_weight,
        grad_bias,
        kernel_size,
        stride,
        padding,
        output_padding,
        dilation,
        1);
  }

  return std::tuple<Tensor, Tensor, Tensor>(grad_input, grad_weight, grad_bias);
}

REGISTER_ALL_CPU_DISPATCH(slow_conv_transpose2d_backward_stub, &slow_conv_transpose2d_backward_cpu);

} // namespace native
} // namespace at<|MERGE_RESOLUTION|>--- conflicted
+++ resolved
@@ -222,12 +222,8 @@
   set_output_raw_strided(
       0,
       {batch_size, n_output_plane, output_height, output_width},
-<<<<<<< HEAD
+      {},
       options.memory_format(memory_format));
-=======
-      {},
-      options.memory_format(LEGACY_CONTIGUOUS_MEMORY_FORMAT));
->>>>>>> 68d18f21
 }
 } // namespace meta
 
