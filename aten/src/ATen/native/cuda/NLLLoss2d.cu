--- conflicted
+++ resolved
@@ -442,13 +442,8 @@
                 0,
                 at::cuda::getCurrentCUDAStream()>>>(
                   grad_input.mutable_data_ptr<scalar_t>(),
-<<<<<<< HEAD
-                  grad_output.data_ptr<scalar_t>(),
-                  target_.data_ptr<int64_t>(),
-=======
                   grad_output.const_data_ptr<scalar_t>(),
                   target_.const_data_ptr<int64_t>(),
->>>>>>> 8ff74e4b
                   optional_data<scalar_t>(weight_),
                   total_weight.const_data_ptr<scalar_t>(),
                   reduction == at::Reduction::Mean,
