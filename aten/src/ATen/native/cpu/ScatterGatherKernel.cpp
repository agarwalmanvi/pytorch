#define TORCH_ASSERT_ONLY_METHOD_OPERATORS
#include <ATen/native/NonEmptyUtils.h>
#include <ATen/native/DispatchStub.h>
#include <ATen/native/TensorIterator.h>
#include <ATen/native/TensorAdvancedIndexing.h>
#include <ATen/core/Tensor.h>
#include <ATen/Config.h>
#include <ATen/Dispatch.h>
#include <ATen/NumericUtils.h>
#include <ATen/Parallel.h>
#include <ATen/native/cpu/ReduceUtils.h>
#include <ATen/cpu/vec/functional.h>
#include <ATen/cpu/vec/vec.h>
#include <c10/util/irange.h>

namespace at::native {

namespace {

// Implement as functors since lambdas don't get optimized.
class ReduceMultiply {
public:
  template <typename scalar_t>
  constexpr void operator() (scalar_t * self_data, scalar_t * src_data) const {
    *self_data *= *src_data;
  }

  constexpr void operator() (bool * self_data, bool * src_data) const {
    *self_data = *self_data && *src_data;
  }
};
static ReduceMultiply reduce_multiply;

class ReduceAdd {
public:
  template <typename scalar_t>
  constexpr void operator() (scalar_t * self_data, scalar_t * src_data) const {
    *self_data += *src_data;
  }
};
static ReduceAdd reduce_add;

class ReduceMean {
public:
  template <typename scalar_t>
  constexpr void operator() (scalar_t * self_data, scalar_t * src_data) const {
    *self_data += *src_data;
  }
};
static ReduceMean reduce_mean;

class ReduceMaximum {
public:
  template <typename scalar_t>
  constexpr void operator() (scalar_t * self_data, scalar_t * src_data) const {
    *self_data = at::_isnan<scalar_t>(*src_data) ? *src_data : std::max(*self_data, *src_data);
  }
};
static ReduceMaximum reduce_maximum;

class ReduceMinimum {
public:
  template <typename scalar_t>
  constexpr void operator() (scalar_t * self_data, scalar_t * src_data) const {
    *self_data = at::_isnan<scalar_t>(*src_data) ? *src_data : std::min(*self_data, *src_data);
  }
};
static ReduceMinimum reduce_minimum;

class TensorAssign {
public:
  template <typename scalar_t>
  constexpr void operator() (scalar_t * self_data, scalar_t * src_data) const {
    *self_data = *src_data;
  }
};
static TensorAssign tensor_assign;

template <bool is_scatter_like = true>
struct _cpu_scatter_gather_dim_loop {
  template <typename scalar_t, typename func_t>
  void operator()(
    scalar_t* self_data, int64_t self_dim_stride,
    int64_t* index_data, int64_t index_dim_stride,
    scalar_t* src_data, int64_t src_dim_stride,
    int64_t dim, int64_t index_dim_size,
    int64_t index_upper_bound,
    func_t& f
  ) {

    for (const auto i : c10::irange(index_dim_size)) {
      int64_t idx_dim = index_data[i * index_dim_stride];
      // we are not putting idx_dim in the error message because it disables
      // loop optimization in clang-7
      TORCH_CHECK(idx_dim >= 0 && idx_dim < index_upper_bound,
        "index ", index_data[i * index_dim_stride],
        " is out of bounds for dimension ", dim,
        " with size ", index_upper_bound
      );

      f(
        self_data + (is_scatter_like ? idx_dim : i) * self_dim_stride,
        src_data + (is_scatter_like ? i : idx_dim) * src_dim_stride
      );
    }
  }

  template <typename scalar_t, typename func_t>
  void operator()(
    scalar_t* self_data, int64_t self_dim_stride,
    int64_t* index_data, int64_t index_dim_stride,
    Scalar value,
    int64_t dim, int64_t index_dim_size,
    int64_t index_upper_bound,
    func_t& f
  ) {

    for (const auto i : c10::irange(index_dim_size)) {
      int64_t idx_dim = index_data[i * index_dim_stride];
      // we are not putting idx_dim in the error message because it disables
      // loop optimization in clang-7
      TORCH_CHECK(idx_dim >= 0 && idx_dim < index_upper_bound,
        "index ", index_data[i * index_dim_stride],
        " is out of bounds for dimension ", dim,
        " with size ", index_upper_bound
      );
      auto temp = value.to<scalar_t>();
      f(
        self_data + (is_scatter_like ? idx_dim : i) * self_dim_stride, &temp
      );
    }
  }
};


template <bool is_scatter_like = true>
struct cpu_scatter_gather_base_kernel {
  template <typename func_t>
  void operator()(const Tensor& self, int64_t dim,
    const Tensor& index, const Scalar& value,
    const std::string& method_name, func_t& kernel_func) {

    auto index_sizes = ensure_nonempty_vec(index.sizes().vec());
    auto index_strides = ensure_nonempty_vec(index.strides().vec());

    // `dim` is traversed in the kernel,
    // that is why index.stride(dim) = 0 and index.size(dim) = 1.
    // Also, index.size(dim) = 1 makes sure that TensorIterator.DimCounter
    // has the following form : (i_1,..., i_{dim-1}, 0, i_{dim+1},...,i_n).
    index_sizes[dim] = 1;
    index_strides[dim] = 0;

    auto iter = TensorIteratorConfig()
      .check_all_same_dtype(false)
      .resize_outputs(false)
      // NOLINTNEXTLINE(bugprone-argument-comment)
      .declare_static_shape(index.sizes(), /*squash_dim=*/dim)
      .add_output(self)
      .add_input(index)
      .build();

    auto self_dim_stride = ensure_nonempty_stride(self, dim);
    auto self_dim_size = ensure_nonempty_size(self, dim);

    auto index_dim_stride = ensure_nonempty_stride(index, dim);
    auto index_dim_size = ensure_nonempty_size(index, dim);

    auto index_upper_bound = self_dim_size;

    // since the index dimension is squashed, need to alter the grain size according
    // to keep equal granularity in parallelism.
    int64_t grain_size = std::max((int64_t) 1, at::internal::GRAIN_SIZE / index_dim_size);

    AT_DISPATCH_ALL_TYPES_AND_COMPLEX_AND3(
      ScalarType::Bool, ScalarType::Half, ScalarType::BFloat16, iter.dtype(),
      "scatter_gather_scalar_cpu", [&] {
        constexpr auto SELF_ITER_STRIDE_IDX = 0;
        constexpr auto INDEX_ITER_STRIDE_IDX = 1;

        auto loop = [&](char** data, const int64_t* strides, int64_t n) {
          auto* self_data_bytes = data[SELF_ITER_STRIDE_IDX];
          auto* index_data_bytes = data[INDEX_ITER_STRIDE_IDX];
          // we change the order of TensorIterator-dim loop
          // vs dim-TensorIterator loop order depending on
          // whether dim is the last dimension
          if (dim== self.dim() - 1) {
            for (const auto nelem C10_UNUSED : c10::irange(n)) {
              // dim loop is a separate code block
              // for better performance
              _cpu_scatter_gather_dim_loop<is_scatter_like>()(
                (scalar_t*)self_data_bytes, self_dim_stride,
                (int64_t*)index_data_bytes, index_dim_stride,
                value, dim, index_dim_size, index_upper_bound,
                kernel_func);

              self_data_bytes += strides[SELF_ITER_STRIDE_IDX];
              index_data_bytes += strides[INDEX_ITER_STRIDE_IDX];
            }
          }
          else {
            for (const auto i : c10::irange(index_dim_size)) {
              auto* self_data = self_data_bytes;
              auto* index_data = (char*)((int64_t*)index_data_bytes + i * index_dim_stride);
              for (const auto nelem C10_UNUSED : c10::irange(n)) {
                int64_t idx_dim = *(int64_t*)index_data;
                // we are not putting idx_dim in the error message because it disables
                // loop optimization in clang-7
                TORCH_CHECK(idx_dim >= 0 && idx_dim < index_upper_bound,
                            "index ", *(int64_t*)index_data,
                            " is out of bounds for dimension ", dim,
                            " with size ", index_upper_bound);

                auto temp = value.to<scalar_t>();
                kernel_func((scalar_t*)self_data + (is_scatter_like ? idx_dim : i) * self_dim_stride, &temp);

                self_data += strides[SELF_ITER_STRIDE_IDX];
                index_data += strides[INDEX_ITER_STRIDE_IDX];
              }
            }
          }
        };
        iter.for_each(loop, grain_size);
      }
    );
  }

  template <typename func_t>
  void operator()(const Tensor& self, int64_t dim,
    const Tensor& index, const Tensor& src,
    const std::string& method_name, func_t& kernel_func) {

    auto iter = TensorIteratorConfig()
      .check_all_same_dtype(false)
      .resize_outputs(false)
      // NOLINTNEXTLINE(bugprone-argument-comment)
      .declare_static_shape(index.sizes(), /*squash_dim=*/dim)
      .add_output(self)
      .add_input(src)
      .add_input(index)
      .build();

    auto self_dim_stride = ensure_nonempty_stride(self, dim);
    auto self_dim_size = ensure_nonempty_size(self, dim);

    auto index_dim_stride = ensure_nonempty_stride(index, dim);
    auto index_dim_size = ensure_nonempty_size(index, dim);

    auto src_dim_stride = ensure_nonempty_stride(src, dim);
    auto src_dim_size = ensure_nonempty_size(src, dim);

    auto index_upper_bound = is_scatter_like ? self_dim_size : src_dim_size;

    int64_t grain_size = std::max((int64_t) 1, at::internal::GRAIN_SIZE / index_dim_size);

    AT_DISPATCH_ALL_TYPES_AND_COMPLEX_AND3(
      ScalarType::Bool, ScalarType::Half, ScalarType::BFloat16, iter.dtype(),
      "scatter_gather_tensor_cpu", [&] {
        constexpr auto SELF_ITER_STRIDE_IDX = 0;
        constexpr auto INDEX_ITER_STRIDE_IDX = 2;
        constexpr auto SRC_ITER_STRIDE_IDX = 1;
        auto loop = [&](char** data, const int64_t* strides, int64_t n) {
          auto* self_data_bytes = data[SELF_ITER_STRIDE_IDX];
          auto* index_data_bytes = data[INDEX_ITER_STRIDE_IDX];
          auto* src_data_bytes = data[SRC_ITER_STRIDE_IDX];
          // we change the order of TensorIterator-dim loop
          // vs dim-TensorIterator loop order depending on
          // whether dim is the last dimension
          if (dim== self.dim() - 1) {
            for (const auto nelem C10_UNUSED : c10::irange(n)) {
              // dim loop is a separate code block
              // for better performance
              _cpu_scatter_gather_dim_loop<is_scatter_like>()(
                 (scalar_t*)self_data_bytes, self_dim_stride,
                 (int64_t*)index_data_bytes, index_dim_stride,
                 (scalar_t*)src_data_bytes, src_dim_stride,
                 dim, index_dim_size, index_upper_bound,
                 kernel_func
               );

              self_data_bytes += strides[SELF_ITER_STRIDE_IDX];
              index_data_bytes += strides[INDEX_ITER_STRIDE_IDX];
              src_data_bytes += strides[SRC_ITER_STRIDE_IDX];
            }
          }
          else {
            for (const auto i : c10::irange(index_dim_size)) {
              auto* self_data = self_data_bytes;
              auto* index_data = (char*)((int64_t*)index_data_bytes + i * index_dim_stride);
              auto* src_data = src_data_bytes;
              for (const auto nelem C10_UNUSED : c10::irange(n)) {
                int64_t idx_dim = *(int64_t*)index_data;
                // we are not putting idx_dim in the error message because it disables
                // loop optimization in clang-7
                TORCH_CHECK(idx_dim >= 0 && idx_dim < index_upper_bound,
                            "index ", *(int64_t*)index_data,
                            " is out of bounds for dimension ", dim,
                            " with size ", index_upper_bound);

                kernel_func(
                  (scalar_t*)self_data + (is_scatter_like ? idx_dim : i) * self_dim_stride,
                  (scalar_t*)src_data + (is_scatter_like ? i : idx_dim) * src_dim_stride);

                self_data += strides[SELF_ITER_STRIDE_IDX];
                index_data += strides[INDEX_ITER_STRIDE_IDX];
                src_data += strides[SRC_ITER_STRIDE_IDX];
              }
            }
          }
        };
        iter.for_each(loop, grain_size);
      }
    );
  }

  void operator()(const Tensor& self, int64_t dim,
    const Tensor& index, const Tensor& src,
    const std::string& method_name, ReduceMean& kernel_func) {

    auto iter = TensorIteratorConfig()
      .check_all_same_dtype(false)
      .resize_outputs(false)
      // NOLINTNEXTLINE(bugprone-argument-comment)
      .declare_static_shape(index.sizes(), /*squash_dim=*/dim)
      .add_output(self)
      .add_input(src)
      .add_input(index)
      .build();

    auto self_dim_stride = ensure_nonempty_stride(self, dim);
    auto self_dim_size = ensure_nonempty_size(self, dim);

    auto index_dim_stride = ensure_nonempty_stride(index, dim);
    auto index_dim_size = ensure_nonempty_size(index, dim);

    auto src_dim_stride = ensure_nonempty_stride(src, dim);
    auto src_dim_size = ensure_nonempty_size(src, dim);

    auto index_upper_bound = is_scatter_like ? self_dim_size : src_dim_size;

    int64_t grain_size = std::max((int64_t) 1, at::internal::GRAIN_SIZE / index_dim_size);

    AT_DISPATCH_ALL_TYPES_AND_COMPLEX_AND2(
      ScalarType::Half, ScalarType::BFloat16, iter.dtype(),
      "scatter_gather_tensor_cpu_reduce_mean", [&] {
        constexpr auto SELF_ITER_STRIDE_IDX = 0;
        constexpr auto INDEX_ITER_STRIDE_IDX = 2;
        constexpr auto SRC_ITER_STRIDE_IDX = 1;
        auto loop = [&](char** data, const int64_t* strides, int64_t n) {
          auto* self_data_bytes = data[SELF_ITER_STRIDE_IDX];
          auto* index_data_bytes = data[INDEX_ITER_STRIDE_IDX];
          auto* src_data_bytes = data[SRC_ITER_STRIDE_IDX];
          // we change the order of TensorIterator-dim loop
          // vs dim-TensorIterator loop order depending on
          // whether dim is the last dimension
          if (dim== self.dim() - 1) {
            for (const auto nelem C10_UNUSED : c10::irange(n)) {
              // dim loop is a separate code block
              // for better performance
              _cpu_scatter_gather_dim_loop<is_scatter_like>()(
                 (scalar_t*)self_data_bytes, self_dim_stride,
                 (int64_t*)index_data_bytes, index_dim_stride,
                 (scalar_t*)src_data_bytes, src_dim_stride,
                 dim, index_dim_size, index_upper_bound,
                 kernel_func
               );

              self_data_bytes += strides[SELF_ITER_STRIDE_IDX];
              index_data_bytes += strides[INDEX_ITER_STRIDE_IDX];
              src_data_bytes += strides[SRC_ITER_STRIDE_IDX];
            }
          }
          else {
            for (const auto i : c10::irange(index_dim_size)) {
              auto* self_data = self_data_bytes;
              auto* index_data = (char*)((int64_t*)index_data_bytes + i * index_dim_stride);
              auto* src_data = src_data_bytes;
              for (const auto nelem C10_UNUSED : c10::irange(n)) {
                int64_t idx_dim = *(int64_t*)index_data;
                // we are not putting idx_dim in the error message because it disables
                // loop optimization in clang-7
                TORCH_CHECK(idx_dim >= 0 && idx_dim < index_upper_bound,
                            "index ", *(int64_t*)index_data,
                            " is out of bounds for dimension ", dim,
                            " with size ", index_upper_bound);

                kernel_func(
                  (scalar_t*)self_data + (is_scatter_like ? idx_dim : i) * self_dim_stride,
                  (scalar_t*)src_data + (is_scatter_like ? i : idx_dim) * src_dim_stride);

                self_data += strides[SELF_ITER_STRIDE_IDX];
                index_data += strides[INDEX_ITER_STRIDE_IDX];
                src_data += strides[SRC_ITER_STRIDE_IDX];
              }
            }
          }
        };
        iter.for_each(loop, grain_size);
      }
    );
  }

  void operator()(const Tensor& self, int64_t dim,
    const Tensor& index, const Tensor& src,
    const std::string& method_name, ReduceMaximum& kernel_func) {

    auto iter = TensorIteratorConfig()
      .check_all_same_dtype(false)
      .resize_outputs(false)
      // NOLINTNEXTLINE(bugprone-argument-comment)
      .declare_static_shape(index.sizes(), /*squash_dim=*/dim)
      .add_output(self)
      .add_input(src)
      .add_input(index)
      .build();

    auto self_dim_stride = ensure_nonempty_stride(self, dim);
    auto self_dim_size = ensure_nonempty_size(self, dim);

    auto index_dim_stride = ensure_nonempty_stride(index, dim);
    auto index_dim_size = ensure_nonempty_size(index, dim);

    auto src_dim_stride = ensure_nonempty_stride(src, dim);
    auto src_dim_size = ensure_nonempty_size(src, dim);

    auto index_upper_bound = is_scatter_like ? self_dim_size : src_dim_size;

    int64_t grain_size = std::max((int64_t) 1, at::internal::GRAIN_SIZE / index_dim_size);

    AT_DISPATCH_ALL_TYPES_AND3(
      ScalarType::Bool, ScalarType::Half, ScalarType::BFloat16, iter.dtype(),
      "scatter_gather_tensor_cpu_reduce_amax", [&] {
        constexpr auto SELF_ITER_STRIDE_IDX = 0;
        constexpr auto INDEX_ITER_STRIDE_IDX = 2;
        constexpr auto SRC_ITER_STRIDE_IDX = 1;
        auto loop = [&](char** data, const int64_t* strides, int64_t n) {
          auto* self_data_bytes = data[SELF_ITER_STRIDE_IDX];
          auto* index_data_bytes = data[INDEX_ITER_STRIDE_IDX];
          auto* src_data_bytes = data[SRC_ITER_STRIDE_IDX];
          // we change the order of TensorIterator-dim loop
          // vs dim-TensorIterator loop order depending on
          // whether dim is the last dimension
          if (dim== self.dim() - 1) {
            for (const auto nelem C10_UNUSED : c10::irange(n)) {
              // dim loop is a separate code block
              // for better performance
              _cpu_scatter_gather_dim_loop<is_scatter_like>()(
                 (scalar_t*)self_data_bytes, self_dim_stride,
                 (int64_t*)index_data_bytes, index_dim_stride,
                 (scalar_t*)src_data_bytes, src_dim_stride,
                 dim, index_dim_size, index_upper_bound,
                 kernel_func
               );

              self_data_bytes += strides[SELF_ITER_STRIDE_IDX];
              index_data_bytes += strides[INDEX_ITER_STRIDE_IDX];
              src_data_bytes += strides[SRC_ITER_STRIDE_IDX];
            }
          }
          else {
            for (const auto i : c10::irange(index_dim_size)) {
              auto* self_data = self_data_bytes;
              auto* index_data = (char*)((int64_t*)index_data_bytes + i * index_dim_stride);
              auto* src_data = src_data_bytes;
              for (const auto nelem C10_UNUSED : c10::irange(n)) {
                int64_t idx_dim = *(int64_t*)index_data;
                // we are not putting idx_dim in the error message because it disables
                // loop optimization in clang-7
                TORCH_CHECK(idx_dim >= 0 && idx_dim < index_upper_bound,
                            "index ", *(int64_t*)index_data,
                            " is out of bounds for dimension ", dim,
                            " with size ", index_upper_bound);

                kernel_func(
                  (scalar_t*)self_data + (is_scatter_like ? idx_dim : i) * self_dim_stride,
                  (scalar_t*)src_data + (is_scatter_like ? i : idx_dim) * src_dim_stride);

                self_data += strides[SELF_ITER_STRIDE_IDX];
                index_data += strides[INDEX_ITER_STRIDE_IDX];
                src_data += strides[SRC_ITER_STRIDE_IDX];
              }
            }
          }
        };
        iter.for_each(loop, grain_size);
      }
    );
  }

  void operator()(const Tensor& self, int64_t dim,
    const Tensor& index, const Tensor& src,
    const std::string& method_name, ReduceMinimum& kernel_func) {

    auto iter = TensorIteratorConfig()
      .check_all_same_dtype(false)
      .resize_outputs(false)
      // NOLINTNEXTLINE(bugprone-argument-comment)
      .declare_static_shape(index.sizes(), /*squash_dim=*/dim)
      .add_output(self)
      .add_input(src)
      .add_input(index)
      .build();

    auto self_dim_stride = ensure_nonempty_stride(self, dim);
    auto self_dim_size = ensure_nonempty_size(self, dim);

    auto index_dim_stride = ensure_nonempty_stride(index, dim);
    auto index_dim_size = ensure_nonempty_size(index, dim);

    auto src_dim_stride = ensure_nonempty_stride(src, dim);
    auto src_dim_size = ensure_nonempty_size(src, dim);

    auto index_upper_bound = is_scatter_like ? self_dim_size : src_dim_size;

    int64_t grain_size = std::max((int64_t) 1, at::internal::GRAIN_SIZE / index_dim_size);

    AT_DISPATCH_ALL_TYPES_AND3(
      ScalarType::Bool, ScalarType::Half, ScalarType::BFloat16, iter.dtype(),
      "scatter_gather_tensor_cpu_reduce_amin", [&] {
        constexpr auto SELF_ITER_STRIDE_IDX = 0;
        constexpr auto INDEX_ITER_STRIDE_IDX = 2;
        constexpr auto SRC_ITER_STRIDE_IDX = 1;
        auto loop = [&](char** data, const int64_t* strides, int64_t n) {
          auto* self_data_bytes = data[SELF_ITER_STRIDE_IDX];
          auto* index_data_bytes = data[INDEX_ITER_STRIDE_IDX];
          auto* src_data_bytes = data[SRC_ITER_STRIDE_IDX];
          // we change the order of TensorIterator-dim loop
          // vs dim-TensorIterator loop order depending on
          // whether dim is the last dimension
          if (dim== self.dim() - 1) {
            for (const auto nelem C10_UNUSED : c10::irange(n)) {
              // dim loop is a separate code block
              // for better performance
              _cpu_scatter_gather_dim_loop<is_scatter_like>()(
                 (scalar_t*)self_data_bytes, self_dim_stride,
                 (int64_t*)index_data_bytes, index_dim_stride,
                 (scalar_t*)src_data_bytes, src_dim_stride,
                 dim, index_dim_size, index_upper_bound,
                 kernel_func
               );

              self_data_bytes += strides[SELF_ITER_STRIDE_IDX];
              index_data_bytes += strides[INDEX_ITER_STRIDE_IDX];
              src_data_bytes += strides[SRC_ITER_STRIDE_IDX];
            }
          }
          else {
            for (const auto i : c10::irange(index_dim_size)) {
              auto* self_data = self_data_bytes;
              auto* index_data = (char*)((int64_t*)index_data_bytes + i * index_dim_stride);
              auto* src_data = src_data_bytes;
              for (const auto nelem C10_UNUSED : c10::irange(n)) {
                int64_t idx_dim = *(int64_t*)index_data;
                // we are not putting idx_dim in the error message because it disables
                // loop optimization in clang-7
                TORCH_CHECK(idx_dim >= 0 && idx_dim < index_upper_bound,
                            "index ", *(int64_t*)index_data,
                            " is out of bounds for dimension ", dim,
                            " with size ", index_upper_bound);

                kernel_func(
                  (scalar_t*)self_data + (is_scatter_like ? idx_dim : i) * self_dim_stride,
                  (scalar_t*)src_data + (is_scatter_like ? i : idx_dim) * src_dim_stride);

                self_data += strides[SELF_ITER_STRIDE_IDX];
                index_data += strides[INDEX_ITER_STRIDE_IDX];
                src_data += strides[SRC_ITER_STRIDE_IDX];
              }
            }
          }
        };
        iter.for_each(loop, grain_size);
      }
    );
  }
};

<<<<<<< HEAD
template <typename scalar_t, ReductionType reduce>
inline void init(scalar_t* ptr, int64_t size, bool include_self) {
  if (!include_self) {
    using acc_t = vec::vec_scalar_t<scalar_t>;
    using Vec = vec::Vectorized<acc_t>;

    acc_t val;
    if (reduce == ReductionType::SUM ||
        reduce == ReductionType::MEAN) {
      val = static_cast<acc_t>(0);
    } else if (reduce == ReductionType::PROD) {
      val = static_cast<acc_t>(1);
    } else if (reduce == ReductionType::MAX) {
      val = std::numeric_limits<acc_t>::lowest();
    } else {
      val = std::numeric_limits<acc_t>::max();
    }
    vec::map<scalar_t>(
        [val](Vec x) { return Vec(val); },
        ptr,
        ptr,
        size);
  }
}

template <typename vec_t, ReductionType reduce>
inline vec_t update(const vec_t& x, const vec_t& y) {
  if (reduce == ReductionType::SUM ||
      reduce == ReductionType::MEAN) {
    return x + y;
  } else if (reduce == ReductionType::PROD) {
    return x * y;
  } else if (reduce == ReductionType::MAX) {
    return vec::maximum(x, y);
  } else {
    return vec::minimum(x, y);
  }
}

=======
>>>>>>> 9350bcf6
// Note [scatter reduce optimization]
// ~~~~~~~~~~~~~~~~~~~~~~~~~~~~~~~~~~~~~~~~~~~~~~~~~~~~~~~~~
//
// 1. initiative: optimize `scatter_reduce` on classic PyG use-case:
//   `scatter_reduce` is extensively used on 'message passing' when
//   aggregating info.
//
//   Typically, `self` will 2D tensor and `index` is a 1D extended/broadcasted
//   tensor, which means that the aggregation is on rowwise and we can vectorize
//   on the inner dimensions.
//
// 2. implementation: map `scatter_reduce` to `spmm` reduce
//   in the shape of `[M, N]` * `[N, K]`, where:
//
//   M: self_dim_size
//   nnz: index_dim_size
//   K: index.numel() / index_dim_size;
//
//   step 1: convert input index to CSR format (use radix_sort to
//     solve write addr conflicts on `self` tensor)
//
//   step 2: spmm reduce, parallel on M and vectorize on K
//
template <typename scalar_t, ReductionType reduce>
void cpu_scatter_reduce_expanded_index(const Tensor& self, const Tensor& index, const Tensor& src, bool include_self) {
  int64_t* index_data = index.data_ptr<int64_t>();
  scalar_t* self_data = self.data_ptr<scalar_t>();
  scalar_t* src_data = src.data_ptr<scalar_t>();

  const int64_t M = ensure_nonempty_size(self, 0);
  const int64_t nnz = ensure_nonempty_size(index, 0);
  const int64_t K = index.numel() / nnz;

  const int64_t index_upper_bound = M;

  auto keys = std::make_unique<int64_t[]>(nnz);
  auto values = std::make_unique<int64_t[]>(nnz);
  auto keys_tmp = std::make_unique<int64_t[]>(nnz);
  auto values_tmp = std::make_unique<int64_t[]>(nnz);
  at::parallel_for(0, nnz, 1, [&](int64_t begin, int64_t end) {
    for (const auto i : c10::irange(begin, end)) {
      int64_t index = index_data[i];
      TORCH_CHECK(index >= 0 && index < index_upper_bound,
                  "index ", index,
                  " is out of bounds for dimension ", 0,
                  " with size ", index_upper_bound);
      keys[i] = index;
      values[i] = i;
    }
  });

  int64_t* sorted_col_index_keys = nullptr;
  int64_t* sorted_col_index_values = nullptr;
  std::tie(sorted_col_index_keys, sorted_col_index_values) = radix_sort_parallel(
      keys.get(),
      values.get(),
      keys_tmp.get(),
      values_tmp.get(),
      nnz,
      M);

  int num_threads = at::get_num_threads();
  std::vector<int64_t> num_uniq(num_threads, 0);
  at::parallel_for(1, nnz, 1, [&](int64_t begin, int64_t end) {
    int tid = at::get_thread_num();
    for(const auto i : c10::irange(begin, end)) {
      if (sorted_col_index_keys[i] != sorted_col_index_keys[i - 1]) {
        num_uniq[tid]++;
      }
    }
  });
  num_uniq[0]++;
  for (const auto n : c10::irange(1, num_threads)) {
    num_uniq[n] += num_uniq[n - 1];
  }

  // in case some rows are not written into, num_nonzero_rows will be smaller than M
  int64_t num_nonzero_rows = num_uniq[num_threads - 1];
  auto row_index_tmp = std::make_unique<int64_t[]>(num_nonzero_rows);
  auto row_index_offset_tmp = std::make_unique<int64_t[]>(num_nonzero_rows + 1);
  int64_t* row_index = row_index_tmp.get();
  int64_t* row_index_offset = row_index_offset_tmp.get();
  row_index[0] = sorted_col_index_keys[0];
  row_index_offset[0] = 0;
  row_index_offset[num_nonzero_rows] = nnz;

  at::parallel_for(1, nnz, 1, [&](int64_t begin, int64_t end) {
    int tid = at::get_thread_num();
    int64_t* t_index = row_index + ((tid == 0) ? 1 : num_uniq[tid - 1]);
    int64_t* t_index_offset = row_index_offset + ((tid == 0) ? 1 : num_uniq[tid - 1]);
    for (const auto i : c10::irange(begin, end)) {
      if (sorted_col_index_keys[i] != sorted_col_index_keys[i - 1]) {
        *t_index = sorted_col_index_keys[i];
        *t_index_offset = i;
        t_index++;
        t_index_offset++;
      }
    }
  });

  // TODO: do blocking on col dimension to reduce WR bandwidth
  at::parallel_for(0, num_nonzero_rows, 1, [&](int64_t begin, int64_t end) {
    for (const auto m : c10::irange(begin, end)) {
      int64_t row = row_index[m];
      int64_t off_start = row_index_offset[m];
      int64_t off_end = row_index_offset[m + 1];
      scalar_t* self_ptr = self_data + row * K;

      // step 1: reinit rows in `self` if needed
      init<scalar_t, reduce>(self_ptr, K, include_self);

      // step 2: reduce
      for (const auto n : c10::irange(off_start, off_end)) {
        int64_t col = sorted_col_index_values[n];
        update<scalar_t, reduce>(self_ptr, src_data + col * K, K);
      }

<<<<<<< HEAD
      if (reduce == ReductionType::MEAN) {
        int64_t count = include_self ? 1 : 0;
        count += off_end - off_start;
        if (count != 0) {
          vec::map<scalar_t>(
              [count](Vec x) { return x / Vec(count); },
              self_ptr,
              self_ptr,
              K);
        }
      }
=======
      // step 3: finalize
      int64_t count = include_self ? 1 : 0;
      count += off_end - off_start;
      write<scalar_t, reduce>(self_ptr, count, K);
>>>>>>> 9350bcf6
    }
  });
}

template <typename scalar_t>
void cpu_gather_expanded_index_kernel(const Tensor& result, const Tensor& index, const Tensor& self) {
  int64_t* index_data = index.data_ptr<int64_t>();
  scalar_t* result_data = result.data_ptr<scalar_t>();
  scalar_t* self_data = self.data_ptr<scalar_t>();

  const int64_t M = ensure_nonempty_size(result, 0);
  const int64_t N = ensure_nonempty_size(self, 0);
  const int64_t K = index.numel() / M;

  const int64_t index_upper_bound = N;

  using Vec = vec::Vectorized<scalar_t>;
  int64_t grain_size = std::max((int64_t) 1, at::internal::GRAIN_SIZE / K);
  at::parallel_for(0, M, grain_size, [&](int64_t begin, int64_t end) {
    for (const auto m : c10::irange(begin, end)) {
      scalar_t* result_ptr = result_data + m * K;
      int64_t index = index_data[m];
      TORCH_CHECK(index >= 0 && index < index_upper_bound,
                  "index ", index,
                  " is out of bounds for dimension ", 0,
                  " with size ", index_upper_bound);
      scalar_t* self_ptr = self_data + index * K;
      int64_t d = 0;
      for (; d < K - (K % Vec::size()); d += Vec::size()) {
        Vec out_vec = Vec::loadu(self_ptr + d);
        out_vec.store(result_ptr + d);
      }
      #if !defined(_MSC_VER) && !defined(COMPILING_FOR_MIN_SIZE)
      # pragma unroll
      #endif
      for (; d < K; d++) {
        result_ptr[d] = self_ptr[d];
      }
    }
  });
}

void scatter_add_expanded_index_kernel(const Tensor& self, const Tensor& index, const Tensor& src) {
  AT_DISPATCH_FLOATING_TYPES_AND(
    ScalarType::BFloat16, self.scalar_type(), "scatter_add_expanded_index", [&] {
      cpu_scatter_reduce_expanded_index<scalar_t, ReductionType::SUM>(self, index, src, /*include_self*/true);
  });
}

void scatter_reduce_expanded_index_kernel(
    const Tensor& self, const Tensor& index, const Tensor& src,
<<<<<<< HEAD
    const ReductionType& reduce, bool include_self) {
  AT_DISPATCH_FLOATING_TYPES_AND(
    ScalarType::BFloat16, self.scalar_type(), "scatter_reduce_expanded_index", [&] {
      switch (reduce) {
      case ReductionType::SUM :
        cpu_scatter_reduce_expanded_index<scalar_t, ReductionType::SUM>(self, index, src, include_self);
        break;
      case ReductionType::PROD :
        cpu_scatter_reduce_expanded_index<scalar_t, ReductionType::PROD>(self, index, src, include_self);
        break;
      case ReductionType::MAX :
        cpu_scatter_reduce_expanded_index<scalar_t, ReductionType::MAX>(self, index, src, include_self);
        break;
      case ReductionType::MIN :
        cpu_scatter_reduce_expanded_index<scalar_t, ReductionType::MIN>(self, index, src, include_self);
        break;
      case ReductionType::MEAN :
        cpu_scatter_reduce_expanded_index<scalar_t, ReductionType::MEAN>(self, index, src, include_self);
        break;
      }
=======
    const ReductionType& reduction, bool include_self) {
  AT_DISPATCH_FLOATING_TYPES_AND(
    ScalarType::BFloat16, self.scalar_type(), "scatter_reduce_expanded_index", [&] {
    AT_DISPATCH_REDUCTION_TYPES(reduction, [&]() {
      cpu_scatter_reduce_expanded_index<scalar_t, reduce>(self, index, src, include_self);
    });
>>>>>>> 9350bcf6
  });
}

void gather_expanded_index_kernel(const Tensor& result, const Tensor& self, const Tensor& index) {
  AT_DISPATCH_FLOATING_TYPES_AND(
    ScalarType::BFloat16, self.scalar_type(), "gather_expanded_index", [&] {
      cpu_gather_expanded_index_kernel<scalar_t>(result, index, self);
  });
}

void gather_cpu_kernel(const Tensor& result, const Tensor& self, int64_t dim, const Tensor& index) {
  cpu_scatter_gather_base_kernel</*is_scatter_like=*/false>()(
    result, dim, index, self,
    "gather_out_cpu", tensor_assign);
}

void scatter_cpu_kernel(const Tensor& self, int64_t dim, const Tensor& index, const Tensor& src) {
  cpu_scatter_gather_base_kernel<>()(
    self, dim, index, src, "scatter_cpu_", tensor_assign);
}

void scatter_fill_cpu_kernel(const Tensor& self, int64_t dim, const Tensor& index, const Scalar& value) {
  cpu_scatter_gather_base_kernel<>()(
    self, dim, index, value, "scatter_fill_cpu_", tensor_assign);
}

void scatter_add_cpu_kernel(const Tensor& self, int64_t dim, const Tensor& index, const Tensor& src) {
  cpu_scatter_gather_base_kernel<>()(
    self, dim, index, src,
    "scatter_add_", reduce_add);
}

void scatter_reduce_cpu_kernel(const Tensor& self, const int64_t dim, const Tensor& index,
                               const Tensor& src, const ReductionType& reduce) {
  switch (reduce) {
  case ReductionType::SUM :
    cpu_scatter_gather_base_kernel<>()(self, dim, index, src,
                                       "scatter_reduce_add_", reduce_add);
    break;
  case ReductionType::PROD :
    cpu_scatter_gather_base_kernel<>()(self, dim, index, src,
                                       "scatter_reduce_multiply_", reduce_multiply);
    break;
  default :
    break;
  }
}

void scatter_reduce_two_cpu_kernel(const Tensor& self, const int64_t dim, const Tensor& index,
                                   const Tensor& src, const ReductionType& reduce) {
  switch (reduce) {
  case ReductionType::SUM :
    cpu_scatter_gather_base_kernel<>()(self, dim, index, src,
                                       "scatter_reduce_sum_", reduce_add);
    break;
  case ReductionType::PROD :
    cpu_scatter_gather_base_kernel<>()(self, dim, index, src,
                                       "scatter_reduce_prod_", reduce_multiply);
    break;
  case ReductionType::MAX :
    cpu_scatter_gather_base_kernel<>()(self, dim, index, src,
                                       "scatter_reduce_amax_", reduce_maximum);
    break;
  case ReductionType::MIN :
    cpu_scatter_gather_base_kernel<>()(self, dim, index, src,
                                       "scatter_reduce_amin_", reduce_minimum);
    break;
  case ReductionType::MEAN :
    cpu_scatter_gather_base_kernel<>()(self, dim, index, src,
                                       "scatter_reduce_mean_", reduce_mean);
    break;
  }
}

void scatter_scalar_reduce_cpu_kernel(const Tensor& self, const int64_t dim, const Tensor& index,
                                      const Scalar& value, const ReductionType& reduce) {
  switch (reduce) {
  case ReductionType::SUM :
    cpu_scatter_gather_base_kernel<>()(self, dim, index, value,
                                       "scatter_scalar_reduce_add_", reduce_add);
    break;
  case ReductionType::PROD :
    cpu_scatter_gather_base_kernel<>()(self, dim, index, value,
                                       "scatter_scalar_reduce_multiply_", reduce_multiply);
    break;
  default:
    break;
  }
}

} // anonymous namespace

REGISTER_DISPATCH(gather_stub, &gather_cpu_kernel);
REGISTER_DISPATCH(scatter_stub, &scatter_cpu_kernel);
REGISTER_DISPATCH(scatter_fill_stub, &scatter_fill_cpu_kernel);
REGISTER_DISPATCH(scatter_add_stub, &scatter_add_cpu_kernel);
REGISTER_DISPATCH(scatter_reduce_stub, &scatter_reduce_cpu_kernel);
REGISTER_DISPATCH(scatter_scalar_reduce_stub, &scatter_scalar_reduce_cpu_kernel);
REGISTER_DISPATCH(scatter_reduce_two_stub, &scatter_reduce_two_cpu_kernel);

// fast paths for GNN usage
REGISTER_DISPATCH(scatter_add_expanded_index_stub, &scatter_add_expanded_index_kernel);
REGISTER_DISPATCH(scatter_reduce_expanded_index_stub, &scatter_reduce_expanded_index_kernel);
REGISTER_DISPATCH(gather_expanded_index_stub, &gather_expanded_index_kernel);

} // namespace at::native<|MERGE_RESOLUTION|>--- conflicted
+++ resolved
@@ -574,48 +574,6 @@
   }
 };
 
-<<<<<<< HEAD
-template <typename scalar_t, ReductionType reduce>
-inline void init(scalar_t* ptr, int64_t size, bool include_self) {
-  if (!include_self) {
-    using acc_t = vec::vec_scalar_t<scalar_t>;
-    using Vec = vec::Vectorized<acc_t>;
-
-    acc_t val;
-    if (reduce == ReductionType::SUM ||
-        reduce == ReductionType::MEAN) {
-      val = static_cast<acc_t>(0);
-    } else if (reduce == ReductionType::PROD) {
-      val = static_cast<acc_t>(1);
-    } else if (reduce == ReductionType::MAX) {
-      val = std::numeric_limits<acc_t>::lowest();
-    } else {
-      val = std::numeric_limits<acc_t>::max();
-    }
-    vec::map<scalar_t>(
-        [val](Vec x) { return Vec(val); },
-        ptr,
-        ptr,
-        size);
-  }
-}
-
-template <typename vec_t, ReductionType reduce>
-inline vec_t update(const vec_t& x, const vec_t& y) {
-  if (reduce == ReductionType::SUM ||
-      reduce == ReductionType::MEAN) {
-    return x + y;
-  } else if (reduce == ReductionType::PROD) {
-    return x * y;
-  } else if (reduce == ReductionType::MAX) {
-    return vec::maximum(x, y);
-  } else {
-    return vec::minimum(x, y);
-  }
-}
-
-=======
->>>>>>> 9350bcf6
 // Note [scatter reduce optimization]
 // ~~~~~~~~~~~~~~~~~~~~~~~~~~~~~~~~~~~~~~~~~~~~~~~~~~~~~~~~~
 //
@@ -733,24 +691,10 @@
         update<scalar_t, reduce>(self_ptr, src_data + col * K, K);
       }
 
-<<<<<<< HEAD
-      if (reduce == ReductionType::MEAN) {
-        int64_t count = include_self ? 1 : 0;
-        count += off_end - off_start;
-        if (count != 0) {
-          vec::map<scalar_t>(
-              [count](Vec x) { return x / Vec(count); },
-              self_ptr,
-              self_ptr,
-              K);
-        }
-      }
-=======
       // step 3: finalize
       int64_t count = include_self ? 1 : 0;
       count += off_end - off_start;
       write<scalar_t, reduce>(self_ptr, count, K);
->>>>>>> 9350bcf6
     }
   });
 }
@@ -802,35 +746,12 @@
 
 void scatter_reduce_expanded_index_kernel(
     const Tensor& self, const Tensor& index, const Tensor& src,
-<<<<<<< HEAD
-    const ReductionType& reduce, bool include_self) {
-  AT_DISPATCH_FLOATING_TYPES_AND(
-    ScalarType::BFloat16, self.scalar_type(), "scatter_reduce_expanded_index", [&] {
-      switch (reduce) {
-      case ReductionType::SUM :
-        cpu_scatter_reduce_expanded_index<scalar_t, ReductionType::SUM>(self, index, src, include_self);
-        break;
-      case ReductionType::PROD :
-        cpu_scatter_reduce_expanded_index<scalar_t, ReductionType::PROD>(self, index, src, include_self);
-        break;
-      case ReductionType::MAX :
-        cpu_scatter_reduce_expanded_index<scalar_t, ReductionType::MAX>(self, index, src, include_self);
-        break;
-      case ReductionType::MIN :
-        cpu_scatter_reduce_expanded_index<scalar_t, ReductionType::MIN>(self, index, src, include_self);
-        break;
-      case ReductionType::MEAN :
-        cpu_scatter_reduce_expanded_index<scalar_t, ReductionType::MEAN>(self, index, src, include_self);
-        break;
-      }
-=======
     const ReductionType& reduction, bool include_self) {
   AT_DISPATCH_FLOATING_TYPES_AND(
     ScalarType::BFloat16, self.scalar_type(), "scatter_reduce_expanded_index", [&] {
     AT_DISPATCH_REDUCTION_TYPES(reduction, [&]() {
       cpu_scatter_reduce_expanded_index<scalar_t, reduce>(self, index, src, include_self);
     });
->>>>>>> 9350bcf6
   });
 }
 
