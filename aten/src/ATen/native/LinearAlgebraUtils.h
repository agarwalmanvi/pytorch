#pragma once

#include <c10/core/ScalarType.h>
#include <c10/util/irange.h>
#include <c10/util/Exception.h>
#include <ATen/core/Tensor.h>
#include <ATen/ExpandUtils.h>
#include <ATen/TensorUtils.h>
#include <ATen/native/TensorIterator.h>
#include <limits>
#include <type_traits>
#include <sstream>
#include <cstring>
#include <cctype>

<<<<<<< HEAD
#ifndef AT_PER_OPERATOR_HEADERS
#include <ATen/Functions.h>
#else
#include <ATen/ops/arange.h>
#include <ATen/ops/empty.h>
#include <ATen/ops/empty_like.h>
#include <ATen/ops/empty_strided.h>
#include <ATen/ops/zeros.h>
#endif
=======

namespace at { namespace native {
>>>>>>> 8fa5cde3

namespace at { namespace native {

static inline c10::MaybeOwned<Tensor> expect_resolved_conj(const Tensor& tensor) {
  if (tensor.is_conj()) {
    return c10::MaybeOwned<Tensor>::owned(tensor.resolve_conj());
  } else {
    return c10::MaybeOwned<Tensor>::borrowed(tensor);
  }
}

template<class Vec>
static inline Vec contiguous_strides_template(const IntArrayRef sizes, const bool f_contig=false) {
  static_assert(std::is_same<IntArrayRef::value_type, typename Vec::value_type>::value,
                "Incompatible integral type of sizes and strides");
  // f_contig chooses between the strides of a batch of Fortran (F-contiguous) and C-contiguous matrices
  using Int = IntArrayRef::value_type;
  constexpr auto one = Int{1};
  const auto n = sizes.size();
  if (n == 0) {
    return Vec{};
  } else if (n == 1) {
    // Use initializer-list to initialize the vector
    return Vec{one};
  }
  // Now we have a matrix or batch of matrices
  auto strides = Vec(n);
  const auto last_idx = n - 1;
  const auto snd_last_idx = n - 2;
  // We'll fill the first two strides afterwards, otherwise the first step
  // in the for loop is wrong
  strides[snd_last_idx] = std::max<int64_t>(sizes[last_idx], one);
  for (int i = snd_last_idx - 1; i >= 0; --i) {
    strides[i] = strides[i + 1] * std::max(sizes[i + 1], one);
  }
  strides[last_idx] = f_contig ? std::max(sizes[snd_last_idx], one) : one;
  if (f_contig) {
    // We filled the wrong stride before so we correct it
    strides[snd_last_idx] = one;
  }
  return strides;
}

static inline DimVector contiguous_strides(const IntArrayRef sizes, const bool f_contig=false) {
  return contiguous_strides_template<DimVector>(sizes, f_contig);
}

static inline std::vector<int64_t> contiguous_strides_vec(const IntArrayRef sizes, const bool f_contig=false) {
  return contiguous_strides_template<std::vector<int64_t>>(sizes, f_contig);
}

/*
 * Clones a Tensor so that the following conditions hold:
 * If we think of a Tensor of having size (B, M, N), where B is any number
 * of batch dimensions, then:
 * - Each (M, N) matrix is in column major form
 * - Let Tensor P have size (B, M, N) and Q have size (B, M', N').
 *   Then when laid out in memory, the M by N matrix starting at
 *   P.data_ptr()[B * M * N] is of the same corresponding batch as the M' by N'
 *   matrix starting at Q.data_ptr()[B * M' * N'].
 */
static inline Tensor cloneBatchedColumnMajor(const Tensor& src) {
  // If src is already in batched column major format, then
  // this will be efficient (no reordering of the data will occur)
  // because the first transpose will make the tensor contiguous,
  // and cloning a contiguous tensor is fast.
  auto result = src.mT().clone(at::MemoryFormat::Contiguous);
  result.transpose_(-2, -1);
  return result;
}

/*
 * contig chooses between C-contig (true) and F-contig (false)
 */
static inline c10::MaybeOwned<Tensor> borrow_else_clone(const bool cond, const Tensor& borrow, const Tensor& clone, const bool contig) {
  return cond ? c10::MaybeOwned<Tensor>::borrowed(borrow)
              : c10::MaybeOwned<Tensor>::owned(contig ? clone.clone(MemoryFormat::Contiguous)
                                                      : cloneBatchedColumnMajor(clone));
}

/*
 * This method is designed to be a faster alternative to
 * `cloneBatchedColumnMajor` with some additional features,
 * namely:
 * 1. It uses `copy` instead of `clone` which could be much faster.
 * 2. `nrows` parameter used to create inputs with the number of rows larger
 *  than the original input, which is required for some LAPACK/MAGMA methods.
 * 3. `desired_batch_size` is used to create copies with the batch size
 *  which is either the original batch size of the input, or its larger
 *  broadcasted shape.
 */
static inline Tensor copyBatchedColumnMajor(const Tensor& src, int64_t nrows = -1,
    c10::optional<IntArrayRef> desired_batch_sizes = c10::nullopt) {
  nrows = (nrows == -1) ? src.size(-2) : nrows;
  auto copy_sizes = desired_batch_sizes.has_value()
    ? desired_batch_sizes.value().vec()
    : IntArrayRef(src.sizes().data(), src.dim() - 2).vec();
  copy_sizes.insert(copy_sizes.end(), {nrows, src.size(-1)});
  const auto copy_strides = contiguous_strides(copy_sizes, /*f-contig*/true);
  auto copy = at::empty_strided(copy_sizes, copy_strides, src.options());
  copy.narrow(-2, 0, src.size(-2)).copy_(src);
  return copy;
}

/*
 * Given batches of matrices with arbitrary batch dim,
 * computes the number of batches.
 */
static inline int64_t batchCount(const Tensor& batched_matrices) {
  int64_t result = 1;
  for (int64_t i = 0; i < batched_matrices.ndimension() - 2; i++) {
    result *= batched_matrices.size(i);
  }
  return result;
}

// Computes the number of elements of a matrix in a batched matrix tensor
static inline int64_t matrixStride(const Tensor& batched_matrices) {
  return batched_matrices.size(-1) * batched_matrices.size(-2);
}

// This function is designed to be used with linear algebra methods that minimize
// L(ax - b) = 0, where L is generally the identity map (`solve`, for example)
// or the L2 norm (`lstsq`).
// It is expected that `a` and `b` are contiguous tensors of column-major matrices
// (so that a.view({-1, a.size(-2), a.size(-1)}) succeeds, same for `b`),
// with the following additional properties:
//
// 1. a.dim() == b.dim()
// 2. a.shape[:-2] broadcasts over b.shape[:-2]
// 3. a.size(i) <= b.size(i) for i=0,..., a.dim() - 3 (only for batch dimensions)
//
// MAGMA/LAPACK modify tensor `a` in-place, and the main goal of this method
// is to be memory efficient, which means that if there exists an index i such that
// a.shape[i] < b.shape[i], 0 <= i <= a.dim() - 3,
// then instead of materializing copies of `a` in the broadcasted shape, we keep
// a buffer copy of `a` along with flags that check whether specific batch dimension
// indices for `a` were already accessed. If they were, we copy the data from the buffer
// into `a`. The number of copies does not exceed
// prod(max(a.shape[:-2], b.shape[:-2]) - a.shape[:-2] + 1)
// and this value is attained by tensors with non-empty batch dimensions.
//
// func_t `f` is a callable that is being supplied with
// scalar_t* a_working_ptr, scalar_t* b_working_ptr, int64_t a_linear_batch_idx.
// a_working_ptr and b_working_ptr can directly be passed to LAPACK/MAGMA routines,
// and a_linear_batch_idx is an index in the 3d representation which corresponds to
// the memory a_working_ptr points to, in other words:
// a_working_ptr == a.view({-1, a.size(-2), a.size(-1)}.select(0, a_linear_batch_idx).data_ptr<scalar_t>();
// a_linear_batch_idx is useful to store metadata related to `a`, such as, for example,
// its rank or singular values (see linalg_lstsq).
template<typename scalar_t, typename func_t>
void batch_iterator_with_broadcasting(const Tensor& a, const Tensor& b, const func_t& f) {
  IntArrayRef a_batch_sizes(a.sizes().data(), a.dim() - 2);
  IntArrayRef b_batch_sizes(b.sizes().data(), b.dim() - 2);

  auto a_linear_batch_idx = at::arange(batchCount(a)).view(a_batch_sizes);
  auto b_linear_batch_idx = at::arange(batchCount(b)).view(b_batch_sizes);

  TensorIterator iter = TensorIteratorConfig()
    .set_check_mem_overlap(false)
    .check_all_same_dtype(false)
    .resize_outputs(false)
    .add_output(b_linear_batch_idx)
    .add_input(a_linear_batch_idx)
    .build();

  auto m = a.size(-2);
  auto n = a.size(-1);
  auto a_3d = a.view({batchCount(a), m, n});
  auto b_3d = b.view({batchCount(b), b.size(-2), b.size(-1)});

  auto a_broadcasts_over_b = (a_batch_sizes != b_batch_sizes);
  Tensor a_buffer, a_was_accessed, a_buffer_3d;
  std::function<void(int64_t)> check_if_copy_needed_for_a
    = [](int64_t a_curr_linear_batch_idx){};
  if (a_broadcasts_over_b) {
    a_buffer = at::empty_strided(a.sizes(), a.strides(), a.options())
      .copy_(a);
    a_was_accessed = at::zeros(batchCount(a), at::kBool);
    a_buffer_3d = a_buffer.view({batchCount(a), m, n});
    check_if_copy_needed_for_a = [&](int64_t a_curr_linear_batch_idx) {
      auto* a_was_accessed_flag = a_was_accessed
        .select(0, a_curr_linear_batch_idx)
        .data_ptr<bool>();
      if (!(*a_was_accessed_flag)) {
        *a_was_accessed_flag = true;
      }
      else {
        a_3d.select(0, a_curr_linear_batch_idx)
          .copy_(a_buffer_3d.select(0, a_curr_linear_batch_idx));
      }
    };
  }

  auto loop = [&](char** data, const int64_t* strides, int64_t nelems) {
    auto* b_batch_idx_ptr = data[0];
    auto* a_batch_idx_ptr = data[1];

    for (const auto elem : c10::irange(nelems)) {
      (void)elem; //Suppress unused variable warning
      auto b_curr_linear_batch_idx = *reinterpret_cast<int64_t*>(b_batch_idx_ptr);
      auto a_curr_linear_batch_idx = *reinterpret_cast<int64_t*>(a_batch_idx_ptr);

      check_if_copy_needed_for_a(a_curr_linear_batch_idx);

      auto* a_working_ptr = a_3d.select(0, a_curr_linear_batch_idx)
        .data_ptr<scalar_t>();
      auto* b_working_ptr = b_3d.select(0, b_curr_linear_batch_idx)
        .data_ptr<scalar_t>();
      f(a_working_ptr, b_working_ptr, a_curr_linear_batch_idx);

      b_batch_idx_ptr += strides[0];
      a_batch_idx_ptr += strides[1];
    }
  };
  iter.serial_for_each(loop, {0, batchCount(b)});
}

// Returns the epsilon value for floating types except half
static inline double _get_epsilon(const ScalarType& sc_type) {
  switch (sc_type) {
    case at::ScalarType::Float:
      return static_cast<double>(std::numeric_limits<float>::epsilon());
    case at::ScalarType::Double:
      return std::numeric_limits<double>::epsilon();
    default:
      AT_ERROR("This function doesn't handle types other than float and double");
  }
}

// Validates input shapes and devices
// for linear solve methods (solve, cholesky_solve, lu_solve, triangular_solve)
static inline void linearSolveCheckInputs(const Tensor& self, const Tensor& A, const char* name) {
  TORCH_CHECK(self.device() == A.device(),
              "Expected b and A to be on the same device, but found b on ",
              self.device(), " and A on ", A.device(), " instead.");

  TORCH_CHECK(self.scalar_type() == A.scalar_type(),
              "Expected b and A to have the same dtype, but found b of type ",
              self.scalar_type(), " and A of type ", A.scalar_type(), " instead.");

  TORCH_CHECK(A.size(-1) == A.size(-2),
              "A must be batches of square matrices, "
              "but they are ", A.size(-1), " by ", A.size(-2), " matrices");

  TORCH_CHECK(A.size(-1) == self.size(-2),
              "Incompatible matrix sizes for ", name, ": each A "
              "matrix is ", A.size(-1), " by ", A.size(-1),
              " but each b matrix is ", self.size(-2), " by ", self.size(-1));
}

// Validates input shapes for operations on batches of square matrices (inverse, cholesky, symeig, eig)
static inline void squareCheckInputs(const Tensor& self, const char* const f_name) {
  TORCH_CHECK(self.dim() >= 2, f_name, ": The input tensor must have at least 2 dimensions.");
  TORCH_CHECK(self.size(-1) == self.size(-2),
              f_name,
              ": A must be batches of square matrices, "
              "but they are ", self.size(-1), " by ", self.size(-2), " matrices");
}

static inline void checkFloatingOrComplex(const Tensor& t, const char* const f_name) {
  TORCH_CHECK((at::isFloatingType(t.scalar_type()) || at::isComplexType(t.scalar_type())),
              f_name, ": Expected a floating point or complex tensor as input. Got ", toString(t.scalar_type()));
}

/*
 * Given a info int, obtained after a single operation, this function check if the computation
 * has been successful (info = 0) or not, and report in case of the latter.
 */
static inline void singleCheckErrors(int64_t info, const c10::string_view name, int64_t batch_id=-1) {
  std::string batch_string{""};
  if (batch_id >= 0) {
    batch_string = ": (Batch element " + std::to_string(batch_id) + ")";
  }
  if (info < 0) {
    TORCH_INTERNAL_ASSERT(false, name, batch_string,
        ": Argument ", -info, " has illegal value. Most certainly there is a bug in the implementation calling the backend library.");
  } else if (info > 0) {
    if (name.find("inv") != name.npos) {
      // inv, inverse, cholesky_inverse, etc.
      TORCH_CHECK_LINALG(false, name, batch_string,
          ": The diagonal element ", info, " is zero, the inversion could not be completed because the input matrix is singular.");
    } else if (name.find("solve") != name.npos) {
      // solve, linalg_solve, cholesky_solve, etc.
      TORCH_CHECK_LINALG(false, name, batch_string,
          ": The diagonal element ", info, " is zero, the solve could not be completed because the input matrix is singular.");
    } else if (name.find("cholesky") != name.npos) {
      TORCH_CHECK_LINALG(false, name, batch_string,
          ": The factorization could not be completed because the input is not positive-definite (the leading minor of order ", info, " is not positive-definite).");
    } else if (name.find("svd") != name.npos) {
      TORCH_CHECK_LINALG(false, name, batch_string,
          ": The algorithm failed to converge because the input matrix is ill-conditioned or has too many repeated singular values (error code: ", info, ").");
    } else if (name.find("eig") != name.npos || name.find("syevd") != name.npos) {
      TORCH_CHECK_LINALG(false, name, batch_string,
          ": The algorithm failed to converge because the input matrix is ill-conditioned or has too many repeated eigenvalues (error code: ", info, ").");
    } else if (name.find("lstsq") != name.npos) {
      TORCH_CHECK_LINALG(false, name, batch_string,
          ": The least squares solution could not be computed because the input matrix does not have full rank (error code: ", info, ").");
    } else if (name.find("lu_factor") != name.npos) {
      TORCH_CHECK(false, name, batch_string,
          ": U[", info, ",", info, "] is zero and using it on lu_solve would result in a division by zero. "
          "If you still want to perform the factorization, consider calling linalg.lu(A, pivot) or "
          "linalg.lu_factor_ex(A, pivot)");
    } else {
      TORCH_INTERNAL_ASSERT(false, name, ": Unknown error code: ", info, ".");
    }
  }
}

/*
 * Given a vector of int64_t infos, obtained after a batch operations,
 * this function checks if the computation over all these batches has been
 * successful (info = 0) or not, and report in case of the latter.
 */
static inline void batchCheckErrors(const std::vector<int64_t>& infos, const c10::string_view name) {
  for (size_t i = 0; i < infos.size(); i++) {
    auto info = infos[i];
    singleCheckErrors(info, name, i);
  }
}

/*
 * This is an overloaded case of the previous function for a tensor of infos.
 */
static inline void batchCheckErrors(const Tensor& infos, const c10::string_view name) {
  auto infos_cpu = infos.to(at::kCPU);
  auto infos_data = infos_cpu.data_ptr<int>();
  for (int64_t i = 0; i < infos.numel(); i++) {
    auto info = infos_data[i];
    singleCheckErrors(info, name, i);
  }
}

// Checks if all the Tensors in a TensorList are of the same dimensions
static inline void checkAllSameDim(TensorList tensors, int64_t dim) {
  for (auto &t : tensors) {
    TORCH_CHECK(t.dim() == dim, "Tensor dimension is ", t.dim(), ", expected ", dim, " instead.");
  }
}

static inline std::tuple<std::vector<int64_t>, std::vector<int64_t>> _linalg_broadcast_batch_dims(const Tensor& arg1, const Tensor& arg2) {
  // broadcast the batch dimensions of arg1 and arg2.
  IntArrayRef arg1_batch_sizes(arg1.sizes().data(), arg1.ndimension() - 2);
  IntArrayRef arg2_batch_sizes(arg2.sizes().data(), arg2.ndimension() - 2);
  std::vector<int64_t> expand_batch_portion = infer_size(arg1_batch_sizes, arg2_batch_sizes);

  std::vector<int64_t> arg1_expand_size({expand_batch_portion});
  arg1_expand_size.insert(arg1_expand_size.end(), { arg1.size(-2), arg1.size(-1) });

  std::vector<int64_t> arg2_expand_size({expand_batch_portion});
  arg2_expand_size.insert(arg2_expand_size.end(), { arg2.size(-2), arg2.size(-1) });
  return std::make_tuple(std::move(arg1_expand_size), std::move(arg2_expand_size));
}

static inline std::tuple<Tensor,Tensor> _linalg_broadcast_batch_dims(const Tensor& arg1, const Tensor& arg2, const char* name) {
  // If there's no name we assume we don't want to check the errors
  if (name != nullptr) {
    linearSolveCheckInputs(arg1, arg2, name);
  }

  std::vector<int64_t> arg1_expand_size, arg2_expand_size;
  std::tie(arg1_expand_size, arg2_expand_size) = at::native::_linalg_broadcast_batch_dims(arg1, arg2);

  auto arg1_broadcasted  = arg1_expand_size == arg1.sizes() ? arg1 : arg1.expand(arg1_expand_size);
  auto arg2_broadcasted  = arg2_expand_size == arg2.sizes() ? arg2 : arg2.expand(arg2_expand_size);
  return std::make_tuple(arg1_broadcasted, arg2_broadcasted);
}

static inline std::vector<int64_t> broadcast_batch_size(const Tensor& t1, const Tensor& t2, int64_t n_batch_dims) {
  IntArrayRef t1_batch_sizes(t1.sizes().data(), n_batch_dims);
  IntArrayRef t2_batch_sizes(t2.sizes().data(), n_batch_dims);
  auto broadcasted_batch_sizes = infer_size(t1_batch_sizes, t2_batch_sizes);
  return broadcasted_batch_sizes;
}

// Return a permutation with the given axes moved to the end.
static inline Tensor _move_to_end(const Tensor& self, IntArrayRef axes) {
  const std::vector<int64_t> a = axes.vec();
  const int64_t ndim = self.ndimension();
  std::vector<int64_t> perm;

  for (const auto i : c10::irange(ndim)) {
    auto it = std::find(a.begin(), a.end(), i);
    if (it == a.end()) {
       perm.push_back(i);
    }
  }
  for (auto i : a) {
    perm.push_back(i);
  }

  TORCH_CHECK((int64_t)perm.size() == ndim,
    "duplicate or invalid axis in 'dim' argument for tensor with ndim==", ndim);

  return self.permute(perm);
}

// parse the "mode" param in linalg_qr: return a tuple of bools (compute_q, reduced)
static inline std::tuple<bool, bool> _parse_qr_mode(c10::string_view mode) {
  bool compute_q;
  bool reduced;
  if (mode == "reduced") {
    compute_q = true;
    reduced = true;
  } else if (mode == "complete") {
    compute_q = true;
    reduced = false;
  } else if (mode == "r") {
    compute_q = false;
    reduced = true; // this is actually irrelevant in this mode
  } else {
      TORCH_CHECK(false, "qr received unrecognized mode '", mode,
                  "' but expected one of 'reduced' (default), 'r', or 'complete'");
  }
  return std::make_tuple(compute_q, reduced);
}

// Function to compute sizes, strides and the extra columns for the Q matrix in the QR Decomposition
static inline std::tuple<std::vector<int64_t>,
                         std::vector<int64_t>,
                         int64_t> _compute_geometry_for_Q(const Tensor& input, bool reduced) {
  int64_t m = input.size(-2), n = input.size(-1);
  int64_t n_columns_q;

  // We need to compute the required size of Q based on the `reduced` option
  auto q_sizes = input.sizes().vec();
  if (!reduced && m > n) {
    q_sizes[input.dim() - 1] = m;
    n_columns_q = m;
  } else {
    q_sizes[input.dim() - 1] = n;
    n_columns_q = std::min(m, n);
  }
  auto q_strides = contiguous_strides_vec(q_sizes, /*f-contig*/true);
  return std::make_tuple(q_sizes, q_strides, n_columns_q);
}

static inline bool svd_uses_cusolver(const Tensor& A) {
  // if cusolver is available, it is used unconditionally
  return A.is_cuda()
         && at::globalContext().hasCuSOLVER()
         && at::globalContext().linalgPreferredBackend() != at::LinalgBackend::Magma;
}


// Function used instead of .to so that the original strides are retained
// .to doesn't retain strides and make the output tensor contiguous
static inline Tensor same_stride_to(const Tensor& original_tensor, const at::TensorOptions& options) {
  auto strided_to = at::empty_strided(original_tensor.sizes(),
                                      original_tensor.strides(),
                                      options);
  strided_to.copy_(original_tensor);
  return strided_to;
}

// Creates a dimension permutation array that can be given to `at::permute()`, which will shift
// the two specified dimensions to the end of a tensor, without changing the order of
// the other dimensions. `dim1` will be placed at the very end, and `dim0` will be
// placed just to the left of it.
//
// For instance, given a 4-D tensor, dimensions 1 and 3 can be shifted to the end by
// calling `create_dim_backshift_permutation(1, 3, 4)`. The resulting vector will
// be `vec(0, 2, 1, 3)`.
static inline std::vector<int64_t> create_dim_backshift_permutation(int64_t dim0, int64_t dim1, int64_t ndim) {
  TORCH_CHECK(
    (dim0 != dim1) && (dim0 < ndim) && (dim0 >= 0) && (dim1 < ndim) && (dim1 >= 0),
    "duplicate or invalid dimensions");
  std::vector<int64_t> permutation(ndim);
  int64_t cur_permuted_dim = 0;
  for (const auto dim_ind : c10::irange(ndim)) {
    if ((dim_ind != dim0) && (dim_ind != dim1)) {
      permutation[cur_permuted_dim++] = dim_ind;
    }
  }
  permutation[cur_permuted_dim++] = dim0;
  permutation[cur_permuted_dim] = dim1;
  return permutation;
}

// Creates a dimension permutation array that can be given to `at::permute()`, which
// will reverse a given permutation.
// The reverse permutation array is created by swapping the indices and their
// associated values from the given permutation array.
static inline std::vector<int64_t> create_reverse_permutation(std::vector<int64_t> permutation) {
  int64_t ndim = permutation.size();
  std::vector<int64_t> reverse_permutation(ndim);
  for (const auto dim_ind : c10::irange(ndim)) {
    reverse_permutation[permutation[dim_ind]] = dim_ind;
  }
  return reverse_permutation;
}

// Compute R-work array size for MAGMA/LAPACK cgesdd/zgesdd
// See https://github.com/Reference-LAPACK/lapack/blob/122506cd8b6ce050a200920c3d4c0b153b150fd8/SRC/cgesdd.f#L186
static inline int64_t computeLRWorkDim(const char jobz, int64_t m, int64_t n) {
  auto mn = std::min(m, n);
  auto mx = std::max(m, n);
  if (jobz == 'N') {
#ifdef __APPLE__
    // According to `vecLib.framework/Headers/clapack.h` Accelerate.framework is based on LAPACK 3.2.1
    return 7 * mn;
#else
    // These setting is valid for on LAPACK 3.6+
    return 5 * mn;
#endif
  }
  if (mx > 10 * mn) {
    return 5 * mn * mn + 5 * mn;
  }
  return std::max(5 * mn * mn + 5 * mn, 2 * mx * mn + 2 * mn * mn + mn);
}

// This function checks whether the uplo argument input is valid
// Allowed strings are "u", "U", "l", "L"
static inline void checkUplo(const c10::string_view uplo) {
  // To use std::toupper safely with plain chars (or signed chars), the argument should first be converted to unsigned char
  char uplo_uppercase = static_cast<char>(std::toupper(static_cast<unsigned char>(uplo[0])));
  TORCH_CHECK(uplo.size() == 1 && (uplo_uppercase == 'U' || uplo_uppercase == 'L'),
    "Expected UPLO argument to be 'L' or 'U', but got ", uplo);
}

static inline void checkSameDevice(const std::string& fn_name, Tensor result, Tensor input, const std::string& result_name = "result") {
  TORCH_CHECK(
      result.device() == input.device(),
      fn_name,
      ": Expected ", result_name, " and input tensors to be on the same device, but got ",
      result_name, " on ", result.device(), " and input on ", input.device());
}

// Check the dtype of result and input tensors (for _out variants).
// Most linear algebra functions have the same dtype for input and output
// (either floating or complex type input), so we can check whether input's dtype can be casted to result's dtype.
// According to https://github.com/pytorch/pytorch/wiki/Developer-FAQ#how-does-out-work-in-pytorch
// c10::canCast is used for checking the "safe copy" dtype requirements.
static inline void checkLinalgCompatibleDtype(const std::string& fn_name, Tensor result, Tensor input, const std::string& result_name = "result") {
  bool can_cast = c10::canCast(input.scalar_type(), result.scalar_type());
  TORCH_CHECK(
      can_cast,
      fn_name,
      ": Expected ", result_name, " to be safely castable from ", input.scalar_type(), " dtype, but got ",
      result_name, " with dtype ", result.scalar_type());
}

// Alternatively, we can check whether the specific expected output type (result_type) can be safely casted to out tensor dtype (out_type)
static inline void checkLinalgCompatibleDtype(const std::string& fn_name, ScalarType out_type, ScalarType result_type, const std::string& out_name = "result") {
  bool can_cast = c10::canCast(result_type, out_type);
  TORCH_CHECK(
      can_cast,
      fn_name,
      ": Expected ", out_name, " to be safely castable from ", result_type, " dtype, but got ",
      out_name, " with dtype ", out_type);
}

static inline void checkNotComplexTolerance(const Tensor& tol, const c10::string_view f_name, const c10::string_view tol_name) {
  TORCH_CHECK(!at::isComplexType(tol.scalar_type()),
              f_name, ": ", tol_name, " tensor of complex type is not supported. Got ", tol.scalar_type());
}

/*
  Two types of 'other' tensors are supported when solving
  a system of linear equations matmul(input, x) = other:
  * 1-dimensional (1D) tensor or batch of 1D tensors (vector case)
  * 2-dimensional (2D) tensor or batch of 2D tensors (matrix case).
  The original torch.solve supported only the matrix case, while NumPy works for both cases.
  For the batched input we need to be able to distinguish them.
  Let input.shape = (batch_dimensions, m, n), then 'other' is of vector type if other.shape == (batch_dimensions, m).
  This rule is compatible with NumPy, see https://github.com/numpy/numpy/blob/v1.20.0/numpy/linalg/linalg.py#L384-L389
*/
static inline bool linalg_solve_is_vector_rhs(const Tensor& input, const Tensor& other) {
  auto expected_batched_rhs_shape = IntArrayRef(input.sizes().data(), input.dim() - 1); // input.shape[:-1]
  bool vector_case = other.dim() == 1 || (input.dim() - 1 == other.dim() && other.sizes().equals(expected_batched_rhs_shape));
  return vector_case;
}

static inline bool is_blas_compatible_column_major_order(const Tensor& input) {
  IntArrayRef input_strides = input.strides();
  IntArrayRef input_sizes = input.sizes();
  auto ndim = input.dim();
  TORCH_INTERNAL_ASSERT_DEBUG_ONLY(ndim == 2 || ndim == 3);
  auto leading_dimension = input_strides[ndim - 1];
  auto rows = input_sizes[ndim - 2];
  bool batch_stride_compatible = true;
  if (ndim == 3) {
    auto cols = input_sizes[ndim - 1];
    batch_stride_compatible =
        input_strides[ndim - 3] >= leading_dimension * cols;
  }
  return (input_strides[ndim - 2] == 1) &&
      (leading_dimension >= std::max<int64_t>(1, rows)) &&
      batch_stride_compatible;
}

static inline bool is_blas_compatible_row_major_order(const Tensor& input) {
  IntArrayRef input_strides = input.strides();
  IntArrayRef input_sizes = input.sizes();
  auto ndim = input.dim();
  TORCH_INTERNAL_ASSERT_DEBUG_ONLY(ndim == 2 || ndim == 3);
  auto leading_dimension = input_strides[ndim - 2];
  auto cols = input_sizes[ndim - 1];
  bool batch_stride_compatible = true;
  if (ndim == 3) {
    auto rows = input_sizes[ndim - 2];
    batch_stride_compatible =
        input_strides[ndim - 3] >= leading_dimension * rows;
  }
  return (input_strides[ndim - 1] == 1) &&
      (leading_dimension >= std::max<int64_t>(1, cols)) &&
      batch_stride_compatible;
}

}}  // namespace at::native<|MERGE_RESOLUTION|>--- conflicted
+++ resolved
@@ -13,7 +13,6 @@
 #include <cstring>
 #include <cctype>
 
-<<<<<<< HEAD
 #ifndef AT_PER_OPERATOR_HEADERS
 #include <ATen/Functions.h>
 #else
@@ -23,10 +22,6 @@
 #include <ATen/ops/empty_strided.h>
 #include <ATen/ops/zeros.h>
 #endif
-=======
-
-namespace at { namespace native {
->>>>>>> 8fa5cde3
 
 namespace at { namespace native {
 
