--- conflicted
+++ resolved
@@ -936,8 +936,6 @@
   }
 };
 
-<<<<<<< HEAD
-=======
 template <bool ReluFused>
 class QLinearInt8FusedQDQ final {
  public:
@@ -956,7 +954,6 @@
   }
 };
 
->>>>>>> 8127724c
 TORCH_LIBRARY_IMPL(quantized, QuantizedCPU, m) {
   register_linear_params();
   m.impl(TORCH_SELECTIVE_NAME("quantized::linear"), TORCH_FN(QLinearInt8<false>::run));
